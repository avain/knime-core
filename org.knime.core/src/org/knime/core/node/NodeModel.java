/*
 * ------------------------------------------------------------------
 * This source code, its documentation and all appendant files
 * are protected by copyright law. All rights reserved.
 *
 * Copyright, 2003 - 2007
 * University of Konstanz, Germany
 * Chair for Bioinformatics and Information Mining (Prof. M. Berthold)
 * and KNIME GmbH, Konstanz, Germany
 *
 * You may not modify, publish, transmit, transfer or sell, reproduce,
 * create derivative works from, distribute, perform, display, or in
 * any way exploit any of the content, in whole or in part, except as
 * otherwise expressly permitted in writing by the copyright owner or
 * as specified in the license file distributed with this product.
 *
 * If you have any questions please contact the copyright holder:
 * website: www.knime.org
 * email: contact@knime.org
 * --------------------------------------------------------------------- *
 * 
 * History
 *   17.01.2006(sieb, ohl): reviewed 
 */
package org.knime.core.node;

import java.io.File;
import java.io.IOException;
import java.util.Collection;
import java.util.Collections;
import java.util.concurrent.CopyOnWriteArrayList;

import org.knime.core.data.DataTableSpec;
import org.knime.core.node.property.hilite.DefaultHiLiteHandler;
import org.knime.core.node.property.hilite.HiLiteHandler;


/**
 * Class implements the general model of a node which gives access to the
 * <code>DataTable</code>,<code>HiLiteHandler</code>, and
 * <code>DataTableSpec</code> of all outputs.
 * <p>
 * The <code>NodeModel</code> should contain the node's "model", i.e., what
 * ever is stored, contained, done in this node - it's the "meat" of this node.
 * 
 * @author Thomas Gabriel, University of Konstanz
 */
public abstract class NodeModel {

    /**
     * The node logger for this class; do not make static to make sure the right
     * class name is printed in messages.
     */
    private final NodeLogger m_logger;

<<<<<<< HEAD
    /** The number of input data tables. */
    private final int m_nrDataIns;

    /** The number of output data tables produced by the derived model. */
    private final int m_nrDataOuts;

    /** The number of input predictive models. */
    private final int m_nrModelIns;

    /** The number of predictive models. */
    private final int m_nrModelOuts;

    /** Holds the input hilite handler for each input. */
    private final HiLiteHandler[] m_inHiLiteHdls;

    /** Keeps a list of registered views. */
    private final CopyOnWriteArrayList<NodeView> m_views;

    /** Stores the result of the last call of <code>#configure()</code>. */
    private boolean m_configured;

    /** Flag for the isExecuted state. */
    private boolean m_executed;
=======
    // data ports first, then model ports.
    private static PortType[] createArrayOfDataAndModelOutputTypes(
            final int nrDataPorts, final int nrModelPorts) {
        PortType[] pTypes = new PortType[nrDataPorts + nrModelPorts];
        for (int i = 0; i < nrDataPorts; i++) {
            pTypes[i] = BufferedDataTable.TYPE;
        }
        for (int i = nrDataPorts; i < nrDataPorts + nrModelPorts; i++) {
            pTypes[i] = OLDSTYLEMODELPORTTYPE;
        }
        return pTypes;
    }

    // model ports first, then data ports (just as in pre2.0 KNIME)
    private static PortType[] createArrayOfDataAndModelInputTypes(
            final int nrDataPorts, final int nrModelPorts) {
        PortType[] pTypes = new PortType[nrDataPorts + nrModelPorts];
        for (int i = 0; i < nrModelPorts; i++) {
            pTypes[i] = OLDSTYLEMODELPORTTYPE;
        }
        for (int i = nrModelPorts; i < nrModelPorts + nrDataPorts; i++) {
            pTypes[i] = BufferedDataTable.TYPE;
        }
        return pTypes;
    }

    /**
     * <code>PortType</code> only used for old {@link NodeModel}s with
     * model ports.
     */
    public static final PortType OLDSTYLEMODELPORTTYPE = 
        new PortType(ModelContentWrapper.class);
>>>>>>> e116f9a6

    /**
     * Flag to indicate that the node should be immediately executed when all
     * predecessors are green, interesting for instance in the table view.
     */
<<<<<<< HEAD
    private boolean m_isAutoExecutable;

    /**
     * Optional warning message to be set during / after execution. Enables
     * higher levels to display the given message.
=======
    @Deprecated
    protected NodeModel(final int nrDataIns, final int nrDataOuts,
            final int nrModelIns, final int nrModelOuts) {
        super(createArrayOfDataAndModelInputTypes(nrDataIns, nrModelIns),
              createArrayOfDataAndModelOutputTypes(nrDataOuts, nrModelOuts));
        m_nrDataInPorts = nrDataIns;
        m_nrDataOutPorts = nrDataOuts;
        m_nrModelInPorts = nrModelIns;
        m_nrModelOutPorts = nrModelOuts;
        // init wrapper for model content for all out-ports
        m_localOutModels = new ModelContentWrapper[nrModelOuts];
        for (int i = 0; i < m_localOutModels.length; i++) {
            m_localOutModels[i] = new ModelContentWrapper(null);
        }
    }

    /**
     * @see #configure(PortObjectSpec[])
>>>>>>> e116f9a6
     */
    private String m_warningMessage = null;

    /**
     * Creates a new model with the given number of data, and predictor in- and
     * outputs.
     * 
     * @param nrDataIns The number of <code>DataTable</code> elements expected
     *            as inputs.
     * @param nrDataOuts The number of <code>DataTable</code> objects expected
     *            at the output.
     * @param nrPredParamsIns The number of <code>ModelContent</code>
     *            elements available as inputs.
     * @param nrPredParamsOuts The number of <code>ModelContent</code>
     *            objects available at the output.
     * @throws NegativeArraySizeException If the number of in- or outputs is
     *             smaller than zero.
     */
<<<<<<< HEAD
    protected NodeModel(final int nrDataIns, final int nrDataOuts,
            final int nrPredParamsIns, final int nrPredParamsOuts) {
        // create logger
        m_logger = NodeLogger.getLogger(this.getClass());
        // inits number of inputs
        m_nrDataIns = nrDataIns;
        // inits number of outputs
        m_nrDataOuts = nrDataOuts;
        // inits number of inputs
        m_nrModelIns = nrPredParamsIns;
        // inits number of outputs
        m_nrModelOuts = nrPredParamsOuts;

        // model is not configured and not executed
        m_configured = false;
        m_executed = false;

        // set intial array of HiLiteHandlers
        if (getNrDataIns() == 0) {
            // init a new one if no input exists
            m_inHiLiteHdls = new HiLiteHandler[1];
        } else {
            // otherwise create a spot handlers - one for each input.
            m_inHiLiteHdls = new HiLiteHandler[getNrDataIns()];
        }
=======
    @Override
    protected final PortObjectSpec[] configure(final PortObjectSpec[] inSpecs)
    throws InvalidSettingsException {
        // convert all PortObjectSpecs corresponding to data ports to
        // DataTableSpecs (Note: ModelPorts first, then DataPorts)
        for (int i = 0; i < m_nrModelInPorts; i++) {
            assert (inSpecs[i] instanceof ModelContentWrapper);
            ModelContentWrapper mlw = (ModelContentWrapper)inSpecs[i];
            ModelContentRO mdl = mlw.m_hiddenModel;
            loadModelContent(i, mdl);
        }
        DataTableSpec[] inTableSpecs = new DataTableSpec[m_nrDataInPorts];
        for (int i = m_nrModelInPorts;
                i < m_nrDataInPorts + m_nrModelInPorts; i++) {
            inTableSpecs[i - m_nrModelInPorts] = (DataTableSpec) inSpecs[i];
        }
        // call old-style configure
        DataTableSpec[] outTableSpecs = configure(inTableSpecs);
        // copy output specs and put dummy model-out specs in result array
        // (Note: DataPorts first, then ModelPorts)
        PortObjectSpec[] returnObjectSpecs =
            new PortObjectSpec[m_nrDataOutPorts + m_nrModelOutPorts];
        for (int i = 0; outTableSpecs != null && i < m_nrDataOutPorts; i++) {
            returnObjectSpecs[i] = outTableSpecs[i];
        }
        for (int i = m_nrDataOutPorts;
                i < m_nrDataOutPorts + m_nrModelOutPorts; i++) {
            m_localOutModels[i - m_nrDataOutPorts].m_hiddenModel = null;
            returnObjectSpecs[i] = m_localOutModels[i - m_nrDataOutPorts];
        }
        return returnObjectSpecs;
    }
    
    /////////////////////////////////////
    // The following is a hack to allow usage of ModelContent object already
    // during configure! (old v1.x model ports!)
    //
    // hide model content in a modern style PortObjectSpec
    public final static class ModelContentWrapper
            implements ModelPortObjectSpec, ModelPortObject {
        private ModelContent m_hiddenModel;
        ModelContentWrapper(final ModelContent mdl) {
            m_hiddenModel = mdl;
        }
        public final ModelContentRO getModelContent() {
            return m_hiddenModel;
        }
        public ModelContentWrapper getSpec() {
            return this;
        }
        
        /** @return serializer as required by class {@link PortObject}. */
        public static final PortObjectSerializer<ModelContentWrapper> 
            getPortObjectSerializer() {
            return new PortObjectSerializer<ModelContentWrapper>() {
                
                /** {@inheritDoc} */
                @Override
                protected ModelContentWrapper loadPortObject(
                        final File directory, final PortObjectSpec spec, 
                        final ExecutionMonitor exec)
                        throws IOException, CanceledExecutionException {
                    return (ModelContentWrapper)spec;
                }
                /**
                 * {@inheritDoc}
                 */
                @Override
                protected void savePortObject(final ModelContentWrapper o,
                        final File directory, final ExecutionMonitor c)
                        throws IOException, CanceledExecutionException {
                    o.m_hiddenModel.save(directory, c);
                }
            };
        }
        
        /** @return serializer as required by class {@link PortObjectSpec}. */
        public static PortObjectSpecSerializer<ModelContentWrapper> 
            getPortObjectSpecSerializer() {
            return new PortObjectSpecSerializer<ModelContentWrapper>() {
                /**
                 * {@inheritDoc}
                 */
                @Override
                protected ModelContentWrapper loadPortObjectSpec(
                        final File directory) throws IOException {
                    File nullFile = new File(directory, "null.xml");
                    if (nullFile.exists()) {
                        return new ModelContentWrapper(null);
                    }
                    ModelContent cnt = new ModelContent("predictor");
                    try {
                        cnt.load(directory, new ExecutionMonitor());
                    } catch (CanceledExecutionException cee) {
                        new ModelContentWrapper(null);
                    }
                    return new ModelContentWrapper(cnt);
                }
                /**
                 * {@inheritDoc}
                 */
                @Override
                protected void savePortObjectSpec(final ModelContentWrapper o,
                        final File directory) throws IOException {
                    if (o.m_hiddenModel != null) {
                        try {
                            o.m_hiddenModel.save(directory, 
                                    new ExecutionMonitor());
                        } catch (CanceledExecutionException cee) {
                            // can't happen, no access to ExecutionMonitor
                            assert false;
                        }
                    } else {
                        File nullFile = new File(directory, "null.xml");
                        nullFile.createNewFile();
                    }
                }
            };
        }
    }
    //
    // allow to replace model content generated during execute in the modern
    // style PortObjectSpec (Schweinerei! changes spec under the model's ass)
    private final ModelContentWrapper[] m_localOutModels;
    //
    // end of evil hack.
    ///////////////////////////////////////////

    /**
     * @see #execute(PortObject[], ExecutionContext)
     */
    protected abstract BufferedDataTable[] execute(
            final BufferedDataTable[] inData, final ExecutionContext exec)
            throws Exception;

    @Override
    protected final PortObject[] execute(
            final PortObject[] inData, final ExecutionContext exec)
            throws Exception {
        // load remaining Model Objects into old style NodeModel
        for (int i = 0; i < m_nrModelInPorts; i++) {
            assert (inData[i] instanceof ModelContentWrapper);
            ModelContentRO mdl = 
                ((ModelContentWrapper) inData[i]).m_hiddenModel;
            loadModelContent(i, mdl);
        }
        // convert all PortObjects to DataTables
        BufferedDataTable[] inTables =
            new BufferedDataTable[m_nrDataInPorts];
        for (int i = m_nrModelInPorts;
                     i < m_nrModelInPorts + m_nrDataInPorts; i++) {
            inTables[i - m_nrModelInPorts] = (BufferedDataTable)(inData[i]);
        }
        // finally call old style execute
        BufferedDataTable[] outTables = execute(inTables, exec);
        // retrieve models from old style NodeModel
        PortObject[] returnObjects =
            new PortObject[m_nrDataOutPorts + m_nrModelOutPorts];
        for (int i = 0; i < m_nrDataOutPorts; i++) {
            returnObjects[i] = outTables[i];
        }
        for (int i = m_nrDataOutPorts;
                 i < m_nrDataOutPorts + m_nrModelOutPorts; i++) {
            int mdlIndex = i - m_nrDataOutPorts;
            ModelContent thisMdl = new ModelContent("predictor");
            saveModelContent(mdlIndex, thisMdl);
            m_localOutModels[mdlIndex].m_hiddenModel = thisMdl;
            returnObjects[i] = m_localOutModels[mdlIndex];
        }
        // and return the assembled data+models
        return returnObjects;
    }
>>>>>>> e116f9a6

        // keeps set of registered views in the order they are added
        m_views = new CopyOnWriteArrayList<NodeView>();
    }

    /**
     * Creates a new model with the given number of in- and outputs.
     * 
     * @param nrDataIns Number of data inputs.
     * @param nrDataOuts Number of data outputs.
     * 
     * @see NodeModel#NodeModel(int, int, int, int)
     */
    protected NodeModel(final int nrDataIns, final int nrDataOuts) {
        this(nrDataIns, nrDataOuts, 0, 0);
    }
    
    /**
     * Load internals into the derived <code>NodeModel</code>. This method is
     * only called if the <code>Node</code> was executed. Read all your
     * internal structures from the given file directory to create your internal
     * data structure which is necessary to provide all node functionalities
     * after the workflow is loaded, e.g. view content and/or hilite mapping.
     * <br>
     * This method is not called if the model is autoexecutable. The node will
     * be executed instead.
     * 
     * @param nodeInternDir The directory to read from.
     * @param exec Used to report progress and to cancel the load process.
     * @throws IOException If an error occurs during reading from this dir.
     * @throws CanceledExecutionException If the loading has been canceled.
     * @see #saveInternals(File,ExecutionMonitor)
     * @see #setAutoExecutable(boolean)
     */
    protected abstract void loadInternals(final File nodeInternDir,
            final ExecutionMonitor exec)
            throws IOException, CanceledExecutionException;
    
    /**
     * Save internals of the derived <code>NodeModel</code>. This method is
     * only called if the <code>Node</code> is executed. Write all your
     * internal structures into the given file directory which are necessary to
     * recreate this model when the workflow is loaded, e.g. view content and/or
     * hilite mapping.<br>
     * This method is not called, if the model is autoexecutable.
     * 
     * @param nodeInternDir The directory to write into.
     * @param exec Used to report progress and to cancel the save process.
     * @throws IOException If an error occurs during writing to this dir.
     * @throws CanceledExecutionException If the saving has been canceled.
     * @see #loadInternals(File,ExecutionMonitor)
     * @see #setAutoExecutable(boolean)
     */
    protected abstract void saveInternals(final File nodeInternDir,
            final ExecutionMonitor exec)
            throws IOException, CanceledExecutionException;
    
    /**
     * Override this method if <code>ModelContent</code> input(s) have
     * been set. This method is then called for each ModelContent input to
     * load the <code>ModelContent</code> after the previous node has been
     * executed successfully or is reset.
     * 
     * <p>This implementation throws a InvalidSettingsException as it should 
     * not have been called: If a derived NodeModel defines a model input, it
     * must override this method.
     * 
     * @param index The input index, starting from 0.
     * @param predParams The ModelContent to load, which can be null to
     *            indicate that no ModelContent model is available.
     * @throws InvalidSettingsException If the predictive parameters could not
     *             be loaded.
     */
    protected void loadModelContent(final int index,
            final ModelContentRO predParams) throws InvalidSettingsException {
        assert predParams == predParams;
        throw new InvalidSettingsException(
                "loadModelContent() not overridden: " + index);
    }

    /**
     * Override this method if <code>ModelContent</code> output(s) have
     * been set. This method is then called for each
     * <code>ModelContent</code> output to save the
     * <code>ModelContent</code> after this node has been successfully
     * executed.
     * 
     * <p>This implementation throws a InvalidSettingsException as it should 
     * not have been called: If a derived NodeModel defines a model output, it
     * must override this method.

     * @param index The output index, starting from 0.
     * @param predParams The ModelContent to save to.
     * @throws InvalidSettingsException If the model could not be saved.
     */
    protected void saveModelContent(final int index,
            final ModelContentWO predParams) throws InvalidSettingsException {
        assert predParams == predParams;
        throw new InvalidSettingsException(
                "saveModelContent() not overridden: " + index);
    }
    
    /** {@inheritDoc} */
    @Override
    int getSimulatedHiliteHandlerPortIndex(final int portIndex) {
        // may be < 0, super class will handle it.
        return portIndex - m_nrModelInPorts;
    }
    
    /** {@inheritDoc} */
    @Override
    int getTrueHiliteHandlerPortIndex(final int portIndex) {
        if (m_nrDataInPorts > 0) {
            return portIndex + m_nrModelInPorts;
        }
        return portIndex;
    }

    /**
     * Registers the given view at the model to receive change events of the
     * underlying model. Note that no change event is fired.
     * 
     * @param view The view to register.
     */
    final void registerView(final NodeView view) {
        assert view != null;
        m_views.add(view);
        m_logger.debug("Registering view at  model (total count "
                + m_views.size() + ")");
    }

    /**
     * Unregisters the given view.
     * 
     * @param view The view to unregister.
     */
    final void unregisterView(final NodeView view) {
        assert view != null;
        boolean success = m_views.remove(view);
        if (success) {
            m_logger.debug("Unregistering view from model (" 
                    + m_views.size() + " remaining).");
        } else {
            m_logger.debug("Can't remove view from model, not registered.");
        }
    }

    /**
     * Unregisters all views from the model.
     */
    final void unregisterAllViews() {
        m_logger.debug("Removing all (" + m_views.size()
                + ") views from model.");
        m_views.clear();
    }

    /**
     * @return All registered views.
     */
    final Collection<NodeView> getViews() {
        return Collections.unmodifiableCollection(m_views);
    }

    /**
     * Returns the number of data inputs.
     * 
     * @return Number of inputs.
     */
    protected final int getNrDataIns() {
        return m_nrDataIns;
    }

    /**
     * Returns the number of data outputs.
     * 
     * @return Number of outputs.
     */
    protected final int getNrDataOuts() {
        return m_nrDataOuts;
    }

    /**
     * Returns the number of model inputs.
     * 
     * @return Number of inputs.
     */
    protected final int getNrModelIns() {
        return m_nrModelIns;
    }

    /**
     * Returns the number of model outputs.
     * 
     * @return Number of outputs.
     */
    protected final int getNrModelOuts() {
        return m_nrModelOuts;
    }

    /**
     * Returns the overall number of inputs.
     * 
     * @return Number of inputs.
     */
    protected final int getNrIns() {
        return m_nrDataIns + m_nrModelIns;
    }

    /**
     * Returns the overall number of outputs.
     * 
     * @return Number of outputs.
     */
    protected final int getNrOuts() {
        return m_nrDataOuts + m_nrModelOuts;
    }

    /**
     * Returns <code>true</code> if the model has been configured, i.e. all
     * user settings set.
     * 
     * @return <code>true</code> if the model has been configured, otherwise
     *         <code>false</code>.
     */
    final boolean isConfigured() {
        return m_configured;
    }

    /**
     * Validates the specified settings in the model and then loads them into
     * it.
     * 
     * @param settings The settings to read.
     * @throws InvalidSettingsException If the load of the validated settings
     *             fails.
     */
    final void loadSettingsFrom(final NodeSettingsRO settings)
            throws InvalidSettingsException {
        // validate the settings before loading them
        validateSettings(settings);
        // load settings into the model
        loadValidatedSettingsFrom(settings);
    }

    /**
     * Adds to the given <code>NodeSettings</code> the model specific
     * settings. The settings don't need to be complete or consistent. If, right
     * after startup, no valid settings are available this method can write
     * either nothing or invalid settings.
     * <p>
     * Method is called by the <code>Node</code> if the current settings need
     * to be saved or transfered to the node's dialog.
     * 
     * @param settings The object to write settings into.
     * 
     * @see #loadValidatedSettingsFrom(NodeSettingsRO)
     * @see #validateSettings(NodeSettingsRO)
     */
    protected abstract void saveSettingsTo(final NodeSettingsWO settings);

    /**
     * Validates the settings in the passed <code>NodeSettings</code> object.
     * The specified settings should be checked for completeness and
     * consistency. It must be possible to load a settings object validated
     * here without any exception in the
     * <code>#loadValidatedSettings(NodeSettings)</code> method. The method
     * must not change the current settings in the model - it is supposed to
     * just check them. If some settings are missing, invalid, inconsistent, or
     * just not right throw an exception with a message useful to the user.
     * 
     * @param settings The settings to validate.
     * @throws InvalidSettingsException If the validation of the settings
     *             failed.
     * @see #saveSettingsTo(NodeSettingsWO)
     * @see #loadValidatedSettingsFrom(NodeSettingsRO)
     */
    protected abstract void validateSettings(final NodeSettingsRO settings)
            throws InvalidSettingsException;

    /**
     * Sets new settings from the passed object in the model. You can safely
     * assume that the object passed has been successfully validated by the
     * <code>#validateSettings(NodeSettings)</code> method. The model must set
     * its internal configuration according to the settings object passed.
     * 
     * @param settings The settings to read.
     * 
     * @throws InvalidSettingsException If a property is not available.
     * 
     * @see #saveSettingsTo(NodeSettingsWO)
     * @see #validateSettings(NodeSettingsRO)
     */
    protected abstract void loadValidatedSettingsFrom(
            final NodeSettingsRO settings) throws InvalidSettingsException;

    /**
     * Invokes the abstract <code>#execute()</code> method of this model. In
     * addition, this method notifies all assigned views of the model about the
     * changes.
     * 
     * @param data An array of <code>DataTable</code> objects holding the data
     *            from the inputs.
     * @param exec The execution monitor which is passed to the execute method
     *            of this model.
     * @return The result of the execution in form of an array with
     *         <code>DataTable</code> elements, as many as the node has
     *         outputs.
     * @throws Exception any exception that is fired in the derived model will
     *             be just forwarded. This method throws an
     *             CanceledExecutionException if the user pressed cancel during
     *             execution. Even if the derived model doesn't check, the
     *             result will be discarded and the exception thrown.
     * @throws IllegalStateException If the number of <code>DataTable</code>
     *             objects returned by the derived <code>NodeModel</code> does
     *             not match the number of outputs. Or if any of them is null.
     * @see #execute(BufferedDataTable[],ExecutionContext)
     */
    protected final BufferedDataTable[] executeModel(
            final BufferedDataTable[] data, final ExecutionContext exec) 
            throws Exception {
        assert (data != null && data.length == m_nrDataIns);
        assert (exec != null);

        // temp. storage for result of derived model.
        // EXECUTE DERIVED MODEL
        BufferedDataTable[] outData = execute(data, exec);

        // if execution was canceled without exception flying return false
        if (exec.isCanceled()) {
            throw new CanceledExecutionException(
                    "Result discarded due to user cancel");
        }

        // if number of out tables does not match: fail
        if (outData == null || outData.length != m_nrDataOuts) {
            throw new IllegalStateException(
                    "Invalid result. Execution failed. "
                            + "Reason: Incorrect implementation; the execute"
                            + " method in " + this.getClass().getSimpleName()
                            + " returned null or an incorrect number of output"
                            + " tables.");
        }

        // check the result, data tables must not be null
        for (int i = 0; i < outData.length; i++) {
            if (outData[i] == null) {
                m_logger.error("Execution failed: Incorrect implementation;"
                        + " the execute method in " 
                        + this.getClass().getSimpleName() 
                        + "returned a null data table at port: " + i);
                throw new IllegalStateException("Invalid result. "
                        + "Execution failed, reason: data at output " + i
                        + " is null.");
            }
        }
        // check meaningfulness of result and warn,
        // - only if the execute didn't issue a warning already 
        if ((getWarningMessage() == null) 
                || (getWarningMessage().length() == 0)) { 
            boolean hasData = (outData.length == 0);
            for (int i = 0; i < outData.length; i++) {
                if (outData[i].getDataTableSpec().getNumColumns() < 1) {
                    m_logger.info("The result table at port " + i 
                            + " has no columns");
                }
                if (outData[i].getRowCount() < 1) {
                    m_logger.info("The result table at port " + i 
                            + " contains no rows");
                }
                if (outData[i].getDataTableSpec().getNumColumns() > 0
                        && outData[i].getRowCount() > 0) {
                    hasData = true;
                }
            }
            if (!hasData) {
                setWarningMessage(
                        "Node created empty data tables on all out-ports.");   
            }
        }
            
        setExecuted(true);
        return outData;
    } // executeModel(DataTable[],ExecutionMonitor)
    
    /**
     * Sets the isExecuted flag and fires a state change event.
     * @param isExecuted Flag if this node is configured be executed or not.
     */
    final void setExecuted(final boolean isExecuted) {
        assert !(isExecuted && !m_configured);
        if (isExecuted != isExecuted()) {
            // set the state flag to "executed"
            m_executed = isExecuted;
            // and inform all views about the new model
            stateChanged();
        }
    }

    /**
     * Sets the isConfigured flag and fires a state change event.
     * @param isConfigured Flag if this node is configured or not.
     */
    final void setConfigured(final boolean isConfigured) {
        assert !(m_executed && !isConfigured);
        if (isConfigured != isConfigured()) {
            // set the state flag to "configured"
            m_configured = isConfigured;
            stateChanged();
        }
    }

    /**
     * Returns <code>true</code> if this model has been executed otherwise
     * <code>false</code>.
     * 
     * @return <code>true</code> if the node was execute otherwise
     *         <code>false</code>.
     * 
     * @see #executeModel(BufferedDataTable[],ExecutionContext)
     * @see #resetModel()
     */
    final boolean isExecuted() {
        return m_executed;
    }

    /**
     * This function is invoked by the <code>Node#executeNode()</code> method
     * of the node (through the
     * <code>#executeModel(BufferedDataTable[],ExecutionMonitor)</code>
     * method)only after all predecessor nodes have been successfully executed
     * and all data is therefore available at the input ports. Implement this
     * function with your task in the derived model.
     * <p>
     * The input data is available in the given array argument
     * <code>inData</code> and is ensured to be neither <code>null</code>
     * nor contain <code>null</code> elements.
     * 
     * <p>
     * In order to create output data, you need to create objects of class
     * <code>BufferedDataTable</code>. Use the execution context argument to
     * create <code>BufferedDataTable</code>.
     * 
     * @param inData An array holding <code>DataTable</code> elements, one for
     *            each input.
     * @param exec The execution monitor for this execute method. It provides us
     *            with means to create new <code>BufferedDataTable</code>.
     *            Additionally, it should be asked frequently if the execution
     *            should be interrupted and throws an exception then. This
     *            exception might me caught, and then after closing all data
     *            streams, been thrown again. Also, if you can tell the progress
     *            of your task, just set it in this monitor.
     * @return An array of non- <code>null</code> DataTable elements with the
     *         size of the number of outputs. The result of this execution.
     * @throws Exception If you must fail the execution. Try to provide a
     *             meaningful error message in the exception as it will be
     *             displayed to the user.<STRONG>Please</STRONG> be advised to
     *             check frequently the canceled status by invoking
     *             <code>ExecutionMonitor#checkCanceled</code> which will
     *             throw an <code>CanceledExcecutionException</code> and abort
     *             the execution.
     */
    protected abstract BufferedDataTable[] execute(
            final BufferedDataTable[] inData, final ExecutionContext exec) 
            throws Exception;

    /**
     * Invokes the abstract <code>#reset()</code> method of the derived model.
     * In addition, this method resets all hilite handlers, and notifies all
     * views about the changes.
     */
    final void resetModel() {
        try {
            // reset in derived model
            reset();
        } catch (Throwable t) {
            String name = t.getClass().getSimpleName();
            m_logger.coding("Reset failed due to a " + name, t);
        } finally {
            // set state to not executed and not configured
            m_executed = false;
            m_configured = false;
            // reset these property handlers
            resetHiLiteHandlers();
            // and notify all views
            stateChanged();
        }
    }

    /**
     * Override this function in the derived model and reset your
     * <code>NodeModel</code>. All components should unregister themselves
     * from any observables (at least from the hilite handler right now). All
     * internally stored data structures should be released. User settings
     * should not be deleted/reset though.
     */
    protected abstract void reset();

    /**
     * Notifies all registered views of a change of the underlying model. It is
     * called by functions of the abstract class that modify the model (like
     * <code>#executeModel()</code> and <code>#resetModel()</code> ).
     */
    protected final void stateChanged() {
        for (NodeView view : m_views) {
            try {
                view.callModelChanged();
            } catch (Exception e) {
                setWarningMessage("View [" + view.getViewName() 
                        + "] could not be open, reason: " + e.getMessage());
                m_logger.debug("View [" + view.getViewName() 
                        + "] could not be open", e);
            }
        }
    }

    /**
     * This method can be called from the derived model in order to inform the
     * views about changes of the settings or during execution, if you want the
     * views to show the progress, and if they can display models half way
     * through the execution. In the view
     * <code>NodeView#updateModel(Object)</code> is called and needs to be
     * overridden.
     * 
     * @param arg The argument you want to pass.
     */
    protected final void notifyViews(final Object arg) {
        for (NodeView view : m_views) {
            view.updateModel(arg);
        }
    }

    /**
     * This method is called by the corresponding <code>Node</code> in order
     * to set the <code>HiLiteHandler</code> for the given input port.
     * 
     * <p>This implementation is empty. Subclasses may override this method
     * in order to be informed when the hilite handler changes at the inport,
     * e.g. when the node (or an preceding node) is newly connected.
     * 
     * @param inIndex The index of the input.
     * @param hiLiteHdl The <code>HiLiteHandler</code> at input index. 
     *         May be <code>null</code> when not available, i.e. not properly
     *         connected.
     * @throws IndexOutOfBoundsException If the <code>inIndex</code> is not in
     *          the range of inputs.
     */
    protected void setInHiLiteHandler(final int inIndex,
            final HiLiteHandler hiLiteHdl) {
        assert inIndex >= 0;
        assert hiLiteHdl == hiLiteHdl;
    }

    /**
     * Sets a new <code>HiLiteHandler</code> for the given input.
     * 
     * @param hdl The new <code>HiLiteHandler</code>.
     * @param in The input index.
     * 
     * @see #setInHiLiteHandler(int, HiLiteHandler)
     */
    final void setInHiLiteHandler(final HiLiteHandler hdl, final int in) {
        m_inHiLiteHdls[in] = hdl;
        setInHiLiteHandler(in, hdl);
        stateChanged();
    }

    /**
     * Returns the <code>HiLiteHandler</code> for the given input index.
     * 
     * @param inIndex The input index.
     * @return <code>HiLiteHandler</code> for the given input index (could be
     *         null).
     * @throws IndexOutOfBoundsException If the <code>inIndex</code> is not in
     *             the range of inputs.
     */
    public final HiLiteHandler getInHiLiteHandler(final int inIndex) {
        return m_inHiLiteHdls[inIndex];
    }

    /**
     * Returns the <code>HiLiteHandler</code> for the given output index. This
     * default implementation simply passes on the handler of input port 0 or
     * generates a new one if this node has no inputs. <br>
     * <br>
     * This method is intended to be overridden
     * 
     * @param outIndex The output index.
     * @return <code>HiLiteHandler</code> for the given output port.
     * @throws IndexOutOfBoundsException If the index is not in output's range.
     */
    protected HiLiteHandler getOutHiLiteHandler(final int outIndex) {
        if (outIndex < 0 || outIndex >= getNrDataOuts()) {
            throw new IndexOutOfBoundsException("index=" + outIndex);
        }
        // if we have no inputs we create a new instance (but only one...)
        if (getNrDataIns() == 0) {
            if (m_inHiLiteHdls[0] == null) {
                m_inHiLiteHdls[0] = new DefaultHiLiteHandler();
            }
            return m_inHiLiteHdls[0];
        }
        return getInHiLiteHandler(0);
    }

    /**
     * Resets all internal <code>HiLiteHandler</code> objects if the number of
     * inputs is zero.
     */
    private void resetHiLiteHandlers() {
        // if we have no inputs we have created a new instance.
        // we need to reset it here then.
        if (getNrDataIns() == 0) {
            for (int i = 0; i < m_inHiLiteHdls.length; i++) {
                if (m_inHiLiteHdls[i] != null) {
                    m_inHiLiteHdls[i].fireClearHiLiteEvent();
                }
            }
        }
    }

    /**
     * Is this method "autoexecutable", i.e. should this node be immediately
     * being executed if all predecessors are executed (without any user
     * interaction). By default this value will be <code>false</code>. Change
     * it in the set method if your node is a simple view that doesn't require
     * expensive computation in the execute method.
     * 
     * @return The autoexecutable flag, by default <code>false</code>.
     */
    protected boolean isAutoExecutable() {
        return m_isAutoExecutable;
    }

    /**
     * Set if the node should execute immediately after all predecessors are
     * executed. Some view implementations, such as a plain table view, do not
     * require much computation during the execute, hence, can be conveniently
     * executed right after all predecessors are executed. Set this flag here to
     * indicate that your derived node is of that kind. This method should be
     * called in the constructor of the derived node model.<br>
     * There is one side effect to this flag, if it is set true, the node will
     * not be able to save its internals (saveInternals is not called, even if
     * the node was executed). Also loadInternals will not be called, the node
     * will be executed instead.
     * 
     * @param isAutoExecutable <code>true</code> if the node should be
     *            immediately executed when possible, <code>false</code>
     *            otherwise.
     * @see #loadInternals(File, ExecutionMonitor)
     * @see #saveInternals(File, ExecutionMonitor)
     */
    protected final void setAutoExecutable(final boolean isAutoExecutable) {
        m_isAutoExecutable = isAutoExecutable;
    }

    /**
     * This function is called when something changes that could affect the
     * output <code>DataTableSpec</code> elements. E.g. after a reset,
     * execute, (dis-)connect, and object creation (model instantiation).
     * <p>
     * The function calls <code>#configure()</code> to receive the updated
     * output DataTableSpecs, if the model is not executed yet. After execution
     * the DataTableSpecs are simply taken from the output DataTables.
     * 
     * @param inSpecs An array of input <code>DataTableSpec</code> elements,
     *            either the array or each of its elements can be
     *            <code>null</code>.
     * @return An array where each element indicates if the outport has changed.
     * @throws InvalidSettingsException if the current settings don't go along
     *             with the table specs
     */
    final DataTableSpec[] configureModel(final DataTableSpec[] inSpecs)
            throws InvalidSettingsException {

        assert inSpecs.length == getNrDataIns();

        DataTableSpec[] copyInSpecs = new DataTableSpec[getNrDataIns()];
        DataTableSpec[] newOutSpecs;

        if (inSpecs != null) {
            System.arraycopy(inSpecs, 0, copyInSpecs, 0, inSpecs.length);
        }
        // make sure we conveniently have TableSpecs.
        // Rather empty ones than null
        for (int i = 0; i < copyInSpecs.length; i++) {
            if (copyInSpecs[i] == null) {
                // replace with an empty data table spec
                copyInSpecs[i] = new DataTableSpec();
            }
        }
        try {
            // CALL CONFIGURE
            newOutSpecs = configure(copyInSpecs);
            // if successful (without exception) set configured flag
            m_configured = true;
            // check if null
            if (newOutSpecs == null) {
                newOutSpecs = new DataTableSpec[m_nrDataOuts];
            }
            // check output data table specs length
            if (newOutSpecs.length != m_nrDataOuts) {
                m_logger.error("Output spec-array length invalid: "
                        + newOutSpecs.length + " <> " + m_nrDataOuts);
                newOutSpecs = new DataTableSpec[m_nrDataOuts];
            }
        } catch (InvalidSettingsException ise) {
            m_configured = false;
            throw ise;
        }
        // return the resulting DataTableSpecs from the configure call
        return newOutSpecs;

    }

    /**
     * This function is called whenever the derived model should re-configure
     * its output DataTableSpecs. Based on the given input data table spec(s)
     * and the current model's settings, the derived model has to calculate the
     * output data table spec and return them.
     * <p>
     * The passed DataTableSpec elements are never <code>null</code> but can
     * be empty. The model may return <code>null</code> data table spec(s) for
     * the outputs. But still, the model may be in an executable state. Note,
     * after the model has been executed this function will not be called
     * anymore, as the output DataTableSpecs are then being pulled from the
     * output DataTables. A derived <code>NodeModel</code> that doesn't want
     * to provide any DataTableSpecs at its outputs before execution can return
     * an array containing just <code>null</code> elements.
     * 
     * @param inSpecs An array of DataTableSpecs (as many as this model has
     *            inputs). Do NOT modify the contents of this array. None of the
     *            DataTableSpecs in the array can be <code>null</code> but
     *            empty. If the predecessor node is not yet connected, or
     *            doesn't provide a DataTableSpecs at its output port.
     * @return An array of DataTableSpecs (as many as this model has outputs)
     *         They will be propagated to connected successor nodes.
     *         <code>null</code> DataTableSpec elements are changed to empty
     *         once.
     * 
     * @throws InvalidSettingsException if the <code>#configure()</code>
     *             failed, that is, the settings are inconsistent with given
     *             DataTableSpec elements.
     */
    protected abstract DataTableSpec[] configure(final DataTableSpec[] inSpecs)
            throws InvalidSettingsException;

    /**
     * @return the warning message set during execution, null if none.
     */
    protected final String getWarningMessage() {
        return m_warningMessage;
    }

    /**
     * Sets an optional warning message by the implementing node model.
     * 
     * @param warningMessage the warning message to set
     */
    protected final void setWarningMessage(final String warningMessage) {
        m_warningMessage = warningMessage;
    }
}<|MERGE_RESOLUTION|>--- conflicted
+++ resolved
@@ -3,7 +3,7 @@
  * This source code, its documentation and all appendant files
  * are protected by copyright law. All rights reserved.
  *
- * Copyright, 2003 - 2007
+ * Copyright, 2003 - 2008
  * University of Konstanz, Germany
  * Chair for Bioinformatics and Information Mining (Prof. M. Berthold)
  * and KNIME GmbH, Konstanz, Germany
@@ -18,21 +18,16 @@
  * website: www.knime.org
  * email: contact@knime.org
  * --------------------------------------------------------------------- *
- * 
+ *
  * History
- *   17.01.2006(sieb, ohl): reviewed 
+ *   17.01.2006(sieb, ohl): reviewed
  */
 package org.knime.core.node;
 
 import java.io.File;
 import java.io.IOException;
-import java.util.Collection;
-import java.util.Collections;
-import java.util.concurrent.CopyOnWriteArrayList;
 
 import org.knime.core.data.DataTableSpec;
-import org.knime.core.node.property.hilite.DefaultHiLiteHandler;
-import org.knime.core.node.property.hilite.HiLiteHandler;
 
 
 /**
@@ -42,42 +37,28 @@
  * <p>
  * The <code>NodeModel</code> should contain the node's "model", i.e., what
  * ever is stored, contained, done in this node - it's the "meat" of this node.
- * 
+ *
  * @author Thomas Gabriel, University of Konstanz
  */
-public abstract class NodeModel {
-
-    /**
-     * The node logger for this class; do not make static to make sure the right
-     * class name is printed in messages.
-     */
-    private final NodeLogger m_logger;
-
-<<<<<<< HEAD
-    /** The number of input data tables. */
-    private final int m_nrDataIns;
-
-    /** The number of output data tables produced by the derived model. */
-    private final int m_nrDataOuts;
-
-    /** The number of input predictive models. */
-    private final int m_nrModelIns;
-
-    /** The number of predictive models. */
-    private final int m_nrModelOuts;
-
-    /** Holds the input hilite handler for each input. */
-    private final HiLiteHandler[] m_inHiLiteHdls;
-
-    /** Keeps a list of registered views. */
-    private final CopyOnWriteArrayList<NodeView> m_views;
-
-    /** Stores the result of the last call of <code>#configure()</code>. */
-    private boolean m_configured;
-
-    /** Flag for the isExecuted state. */
-    private boolean m_executed;
-=======
+public abstract class NodeModel extends GenericNodeModel {
+
+    private final int m_nrDataInPorts;
+    private final int m_nrDataOutPorts;
+    private final int m_nrModelInPorts;
+    private final int m_nrModelOutPorts;
+
+    /**
+     * Creates a new model with the given number of in- and outputs.
+     *
+     * @param nrDataIns Number of data inputs.
+     * @param nrDataOuts Number of data outputs.
+     *
+     * @see NodeModel#NodeModel(int, int, int, int)
+     */
+    protected NodeModel(final int nrDataIns, final int nrDataOuts) {
+        this(nrDataIns, nrDataOuts, 0, 0);
+    }
+
     // data ports first, then model ports.
     private static PortType[] createArrayOfDataAndModelOutputTypes(
             final int nrDataPorts, final int nrModelPorts) {
@@ -110,19 +91,23 @@
      */
     public static final PortType OLDSTYLEMODELPORTTYPE = 
         new PortType(ModelContentWrapper.class);
->>>>>>> e116f9a6
-
-    /**
-     * Flag to indicate that the node should be immediately executed when all
-     * predecessors are green, interesting for instance in the table view.
-     */
-<<<<<<< HEAD
-    private boolean m_isAutoExecutable;
-
-    /**
-     * Optional warning message to be set during / after execution. Enables
-     * higher levels to display the given message.
-=======
+
+    /**
+     *
+     * Old-style constructor creating a NodeModel that also has model ports.
+     *
+     * @param nrDataIns the number of <code>DataTable</code> elements expected
+     *            as inputs
+     * @param nrDataOuts the number of <code>DataTable</code> objects expected
+     *            at the output
+     * @param nrModelIns the number of <code>ModelContent</code>
+     *            elements available as inputs
+     * @param nrModelOuts the number of <code>ModelContent</code>
+     *            objects available at the output
+     *
+     * @deprecated Please use the {@link GenericNodeModel} instead of this
+     * constructor if you want to have model ports
+     */
     @Deprecated
     protected NodeModel(final int nrDataIns, final int nrDataOuts,
             final int nrModelIns, final int nrModelOuts) {
@@ -141,52 +126,13 @@
 
     /**
      * @see #configure(PortObjectSpec[])
->>>>>>> e116f9a6
-     */
-    private String m_warningMessage = null;
-
-    /**
-     * Creates a new model with the given number of data, and predictor in- and
-     * outputs.
-     * 
-     * @param nrDataIns The number of <code>DataTable</code> elements expected
-     *            as inputs.
-     * @param nrDataOuts The number of <code>DataTable</code> objects expected
-     *            at the output.
-     * @param nrPredParamsIns The number of <code>ModelContent</code>
-     *            elements available as inputs.
-     * @param nrPredParamsOuts The number of <code>ModelContent</code>
-     *            objects available at the output.
-     * @throws NegativeArraySizeException If the number of in- or outputs is
-     *             smaller than zero.
-     */
-<<<<<<< HEAD
-    protected NodeModel(final int nrDataIns, final int nrDataOuts,
-            final int nrPredParamsIns, final int nrPredParamsOuts) {
-        // create logger
-        m_logger = NodeLogger.getLogger(this.getClass());
-        // inits number of inputs
-        m_nrDataIns = nrDataIns;
-        // inits number of outputs
-        m_nrDataOuts = nrDataOuts;
-        // inits number of inputs
-        m_nrModelIns = nrPredParamsIns;
-        // inits number of outputs
-        m_nrModelOuts = nrPredParamsOuts;
-
-        // model is not configured and not executed
-        m_configured = false;
-        m_executed = false;
-
-        // set intial array of HiLiteHandlers
-        if (getNrDataIns() == 0) {
-            // init a new one if no input exists
-            m_inHiLiteHdls = new HiLiteHandler[1];
-        } else {
-            // otherwise create a spot handlers - one for each input.
-            m_inHiLiteHdls = new HiLiteHandler[getNrDataIns()];
-        }
-=======
+     */
+    protected abstract DataTableSpec[] configure(final DataTableSpec[] inSpecs)
+            throws InvalidSettingsException;
+
+    /**
+     * {@inheritDoc}
+     */
     @Override
     protected final PortObjectSpec[] configure(final PortObjectSpec[] inSpecs)
     throws InvalidSettingsException {
@@ -359,80 +305,29 @@
         // and return the assembled data+models
         return returnObjects;
     }
->>>>>>> e116f9a6
-
-        // keeps set of registered views in the order they are added
-        m_views = new CopyOnWriteArrayList<NodeView>();
-    }
-
-    /**
-     * Creates a new model with the given number of in- and outputs.
-     * 
-     * @param nrDataIns Number of data inputs.
-     * @param nrDataOuts Number of data outputs.
-     * 
-     * @see NodeModel#NodeModel(int, int, int, int)
-     */
-    protected NodeModel(final int nrDataIns, final int nrDataOuts) {
-        this(nrDataIns, nrDataOuts, 0, 0);
-    }
-    
-    /**
-     * Load internals into the derived <code>NodeModel</code>. This method is
-     * only called if the <code>Node</code> was executed. Read all your
-     * internal structures from the given file directory to create your internal
-     * data structure which is necessary to provide all node functionalities
-     * after the workflow is loaded, e.g. view content and/or hilite mapping.
-     * <br>
-     * This method is not called if the model is autoexecutable. The node will
-     * be executed instead.
-     * 
-     * @param nodeInternDir The directory to read from.
-     * @param exec Used to report progress and to cancel the load process.
-     * @throws IOException If an error occurs during reading from this dir.
-     * @throws CanceledExecutionException If the loading has been canceled.
-     * @see #saveInternals(File,ExecutionMonitor)
-     * @see #setAutoExecutable(boolean)
-     */
-    protected abstract void loadInternals(final File nodeInternDir,
-            final ExecutionMonitor exec)
-            throws IOException, CanceledExecutionException;
-    
-    /**
-     * Save internals of the derived <code>NodeModel</code>. This method is
-     * only called if the <code>Node</code> is executed. Write all your
-     * internal structures into the given file directory which are necessary to
-     * recreate this model when the workflow is loaded, e.g. view content and/or
-     * hilite mapping.<br>
-     * This method is not called, if the model is autoexecutable.
-     * 
-     * @param nodeInternDir The directory to write into.
-     * @param exec Used to report progress and to cancel the save process.
-     * @throws IOException If an error occurs during writing to this dir.
-     * @throws CanceledExecutionException If the saving has been canceled.
-     * @see #loadInternals(File,ExecutionMonitor)
-     * @see #setAutoExecutable(boolean)
-     */
-    protected abstract void saveInternals(final File nodeInternDir,
-            final ExecutionMonitor exec)
-            throws IOException, CanceledExecutionException;
-    
+
+    ///////////////////// DEPRECATED STARTS HERE /////////////////////
+
     /**
      * Override this method if <code>ModelContent</code> input(s) have
      * been set. This method is then called for each ModelContent input to
      * load the <code>ModelContent</code> after the previous node has been
      * executed successfully or is reset.
-     * 
-     * <p>This implementation throws a InvalidSettingsException as it should 
+     *
+     * <p>This implementation throws a InvalidSettingsException as it should
      * not have been called: If a derived NodeModel defines a model input, it
      * must override this method.
-     * 
+     *
+     * @deprecated Node with model in- or outputs should extend 
+     * {@link GenericNodeModel} and set the port types accordingly. As of 
+     * KNIME 2.0, models are ordinary port objects.  
      * @param index The input index, starting from 0.
      * @param predParams The ModelContent to load, which can be null to
      *            indicate that no ModelContent model is available.
      * @throws InvalidSettingsException If the predictive parameters could not
      *             be loaded.
      */
+    @Deprecated 
     protected void loadModelContent(final int index,
             final ModelContentRO predParams) throws InvalidSettingsException {
         assert predParams == predParams;
@@ -446,15 +341,19 @@
      * <code>ModelContent</code> output to save the
      * <code>ModelContent</code> after this node has been successfully
      * executed.
-     * 
-     * <p>This implementation throws a InvalidSettingsException as it should 
+     *
+     * <p>This implementation throws a InvalidSettingsException as it should
      * not have been called: If a derived NodeModel defines a model output, it
      * must override this method.
-
+     * @deprecated Node with model in- or outputs should extend 
+     * {@link GenericNodeModel} and set the port types accordingly. As of 
+     * KNIME 2.0, models are ordinary port objects.  
+     * 
      * @param index The output index, starting from 0.
      * @param predParams The ModelContent to save to.
      * @throws InvalidSettingsException If the model could not be saved.
      */
+    @Deprecated
     protected void saveModelContent(final int index,
             final ModelContentWO predParams) throws InvalidSettingsException {
         assert predParams == predParams;
@@ -478,647 +377,4 @@
         return portIndex;
     }
 
-    /**
-     * Registers the given view at the model to receive change events of the
-     * underlying model. Note that no change event is fired.
-     * 
-     * @param view The view to register.
-     */
-    final void registerView(final NodeView view) {
-        assert view != null;
-        m_views.add(view);
-        m_logger.debug("Registering view at  model (total count "
-                + m_views.size() + ")");
-    }
-
-    /**
-     * Unregisters the given view.
-     * 
-     * @param view The view to unregister.
-     */
-    final void unregisterView(final NodeView view) {
-        assert view != null;
-        boolean success = m_views.remove(view);
-        if (success) {
-            m_logger.debug("Unregistering view from model (" 
-                    + m_views.size() + " remaining).");
-        } else {
-            m_logger.debug("Can't remove view from model, not registered.");
-        }
-    }
-
-    /**
-     * Unregisters all views from the model.
-     */
-    final void unregisterAllViews() {
-        m_logger.debug("Removing all (" + m_views.size()
-                + ") views from model.");
-        m_views.clear();
-    }
-
-    /**
-     * @return All registered views.
-     */
-    final Collection<NodeView> getViews() {
-        return Collections.unmodifiableCollection(m_views);
-    }
-
-    /**
-     * Returns the number of data inputs.
-     * 
-     * @return Number of inputs.
-     */
-    protected final int getNrDataIns() {
-        return m_nrDataIns;
-    }
-
-    /**
-     * Returns the number of data outputs.
-     * 
-     * @return Number of outputs.
-     */
-    protected final int getNrDataOuts() {
-        return m_nrDataOuts;
-    }
-
-    /**
-     * Returns the number of model inputs.
-     * 
-     * @return Number of inputs.
-     */
-    protected final int getNrModelIns() {
-        return m_nrModelIns;
-    }
-
-    /**
-     * Returns the number of model outputs.
-     * 
-     * @return Number of outputs.
-     */
-    protected final int getNrModelOuts() {
-        return m_nrModelOuts;
-    }
-
-    /**
-     * Returns the overall number of inputs.
-     * 
-     * @return Number of inputs.
-     */
-    protected final int getNrIns() {
-        return m_nrDataIns + m_nrModelIns;
-    }
-
-    /**
-     * Returns the overall number of outputs.
-     * 
-     * @return Number of outputs.
-     */
-    protected final int getNrOuts() {
-        return m_nrDataOuts + m_nrModelOuts;
-    }
-
-    /**
-     * Returns <code>true</code> if the model has been configured, i.e. all
-     * user settings set.
-     * 
-     * @return <code>true</code> if the model has been configured, otherwise
-     *         <code>false</code>.
-     */
-    final boolean isConfigured() {
-        return m_configured;
-    }
-
-    /**
-     * Validates the specified settings in the model and then loads them into
-     * it.
-     * 
-     * @param settings The settings to read.
-     * @throws InvalidSettingsException If the load of the validated settings
-     *             fails.
-     */
-    final void loadSettingsFrom(final NodeSettingsRO settings)
-            throws InvalidSettingsException {
-        // validate the settings before loading them
-        validateSettings(settings);
-        // load settings into the model
-        loadValidatedSettingsFrom(settings);
-    }
-
-    /**
-     * Adds to the given <code>NodeSettings</code> the model specific
-     * settings. The settings don't need to be complete or consistent. If, right
-     * after startup, no valid settings are available this method can write
-     * either nothing or invalid settings.
-     * <p>
-     * Method is called by the <code>Node</code> if the current settings need
-     * to be saved or transfered to the node's dialog.
-     * 
-     * @param settings The object to write settings into.
-     * 
-     * @see #loadValidatedSettingsFrom(NodeSettingsRO)
-     * @see #validateSettings(NodeSettingsRO)
-     */
-    protected abstract void saveSettingsTo(final NodeSettingsWO settings);
-
-    /**
-     * Validates the settings in the passed <code>NodeSettings</code> object.
-     * The specified settings should be checked for completeness and
-     * consistency. It must be possible to load a settings object validated
-     * here without any exception in the
-     * <code>#loadValidatedSettings(NodeSettings)</code> method. The method
-     * must not change the current settings in the model - it is supposed to
-     * just check them. If some settings are missing, invalid, inconsistent, or
-     * just not right throw an exception with a message useful to the user.
-     * 
-     * @param settings The settings to validate.
-     * @throws InvalidSettingsException If the validation of the settings
-     *             failed.
-     * @see #saveSettingsTo(NodeSettingsWO)
-     * @see #loadValidatedSettingsFrom(NodeSettingsRO)
-     */
-    protected abstract void validateSettings(final NodeSettingsRO settings)
-            throws InvalidSettingsException;
-
-    /**
-     * Sets new settings from the passed object in the model. You can safely
-     * assume that the object passed has been successfully validated by the
-     * <code>#validateSettings(NodeSettings)</code> method. The model must set
-     * its internal configuration according to the settings object passed.
-     * 
-     * @param settings The settings to read.
-     * 
-     * @throws InvalidSettingsException If a property is not available.
-     * 
-     * @see #saveSettingsTo(NodeSettingsWO)
-     * @see #validateSettings(NodeSettingsRO)
-     */
-    protected abstract void loadValidatedSettingsFrom(
-            final NodeSettingsRO settings) throws InvalidSettingsException;
-
-    /**
-     * Invokes the abstract <code>#execute()</code> method of this model. In
-     * addition, this method notifies all assigned views of the model about the
-     * changes.
-     * 
-     * @param data An array of <code>DataTable</code> objects holding the data
-     *            from the inputs.
-     * @param exec The execution monitor which is passed to the execute method
-     *            of this model.
-     * @return The result of the execution in form of an array with
-     *         <code>DataTable</code> elements, as many as the node has
-     *         outputs.
-     * @throws Exception any exception that is fired in the derived model will
-     *             be just forwarded. This method throws an
-     *             CanceledExecutionException if the user pressed cancel during
-     *             execution. Even if the derived model doesn't check, the
-     *             result will be discarded and the exception thrown.
-     * @throws IllegalStateException If the number of <code>DataTable</code>
-     *             objects returned by the derived <code>NodeModel</code> does
-     *             not match the number of outputs. Or if any of them is null.
-     * @see #execute(BufferedDataTable[],ExecutionContext)
-     */
-    protected final BufferedDataTable[] executeModel(
-            final BufferedDataTable[] data, final ExecutionContext exec) 
-            throws Exception {
-        assert (data != null && data.length == m_nrDataIns);
-        assert (exec != null);
-
-        // temp. storage for result of derived model.
-        // EXECUTE DERIVED MODEL
-        BufferedDataTable[] outData = execute(data, exec);
-
-        // if execution was canceled without exception flying return false
-        if (exec.isCanceled()) {
-            throw new CanceledExecutionException(
-                    "Result discarded due to user cancel");
-        }
-
-        // if number of out tables does not match: fail
-        if (outData == null || outData.length != m_nrDataOuts) {
-            throw new IllegalStateException(
-                    "Invalid result. Execution failed. "
-                            + "Reason: Incorrect implementation; the execute"
-                            + " method in " + this.getClass().getSimpleName()
-                            + " returned null or an incorrect number of output"
-                            + " tables.");
-        }
-
-        // check the result, data tables must not be null
-        for (int i = 0; i < outData.length; i++) {
-            if (outData[i] == null) {
-                m_logger.error("Execution failed: Incorrect implementation;"
-                        + " the execute method in " 
-                        + this.getClass().getSimpleName() 
-                        + "returned a null data table at port: " + i);
-                throw new IllegalStateException("Invalid result. "
-                        + "Execution failed, reason: data at output " + i
-                        + " is null.");
-            }
-        }
-        // check meaningfulness of result and warn,
-        // - only if the execute didn't issue a warning already 
-        if ((getWarningMessage() == null) 
-                || (getWarningMessage().length() == 0)) { 
-            boolean hasData = (outData.length == 0);
-            for (int i = 0; i < outData.length; i++) {
-                if (outData[i].getDataTableSpec().getNumColumns() < 1) {
-                    m_logger.info("The result table at port " + i 
-                            + " has no columns");
-                }
-                if (outData[i].getRowCount() < 1) {
-                    m_logger.info("The result table at port " + i 
-                            + " contains no rows");
-                }
-                if (outData[i].getDataTableSpec().getNumColumns() > 0
-                        && outData[i].getRowCount() > 0) {
-                    hasData = true;
-                }
-            }
-            if (!hasData) {
-                setWarningMessage(
-                        "Node created empty data tables on all out-ports.");   
-            }
-        }
-            
-        setExecuted(true);
-        return outData;
-    } // executeModel(DataTable[],ExecutionMonitor)
-    
-    /**
-     * Sets the isExecuted flag and fires a state change event.
-     * @param isExecuted Flag if this node is configured be executed or not.
-     */
-    final void setExecuted(final boolean isExecuted) {
-        assert !(isExecuted && !m_configured);
-        if (isExecuted != isExecuted()) {
-            // set the state flag to "executed"
-            m_executed = isExecuted;
-            // and inform all views about the new model
-            stateChanged();
-        }
-    }
-
-    /**
-     * Sets the isConfigured flag and fires a state change event.
-     * @param isConfigured Flag if this node is configured or not.
-     */
-    final void setConfigured(final boolean isConfigured) {
-        assert !(m_executed && !isConfigured);
-        if (isConfigured != isConfigured()) {
-            // set the state flag to "configured"
-            m_configured = isConfigured;
-            stateChanged();
-        }
-    }
-
-    /**
-     * Returns <code>true</code> if this model has been executed otherwise
-     * <code>false</code>.
-     * 
-     * @return <code>true</code> if the node was execute otherwise
-     *         <code>false</code>.
-     * 
-     * @see #executeModel(BufferedDataTable[],ExecutionContext)
-     * @see #resetModel()
-     */
-    final boolean isExecuted() {
-        return m_executed;
-    }
-
-    /**
-     * This function is invoked by the <code>Node#executeNode()</code> method
-     * of the node (through the
-     * <code>#executeModel(BufferedDataTable[],ExecutionMonitor)</code>
-     * method)only after all predecessor nodes have been successfully executed
-     * and all data is therefore available at the input ports. Implement this
-     * function with your task in the derived model.
-     * <p>
-     * The input data is available in the given array argument
-     * <code>inData</code> and is ensured to be neither <code>null</code>
-     * nor contain <code>null</code> elements.
-     * 
-     * <p>
-     * In order to create output data, you need to create objects of class
-     * <code>BufferedDataTable</code>. Use the execution context argument to
-     * create <code>BufferedDataTable</code>.
-     * 
-     * @param inData An array holding <code>DataTable</code> elements, one for
-     *            each input.
-     * @param exec The execution monitor for this execute method. It provides us
-     *            with means to create new <code>BufferedDataTable</code>.
-     *            Additionally, it should be asked frequently if the execution
-     *            should be interrupted and throws an exception then. This
-     *            exception might me caught, and then after closing all data
-     *            streams, been thrown again. Also, if you can tell the progress
-     *            of your task, just set it in this monitor.
-     * @return An array of non- <code>null</code> DataTable elements with the
-     *         size of the number of outputs. The result of this execution.
-     * @throws Exception If you must fail the execution. Try to provide a
-     *             meaningful error message in the exception as it will be
-     *             displayed to the user.<STRONG>Please</STRONG> be advised to
-     *             check frequently the canceled status by invoking
-     *             <code>ExecutionMonitor#checkCanceled</code> which will
-     *             throw an <code>CanceledExcecutionException</code> and abort
-     *             the execution.
-     */
-    protected abstract BufferedDataTable[] execute(
-            final BufferedDataTable[] inData, final ExecutionContext exec) 
-            throws Exception;
-
-    /**
-     * Invokes the abstract <code>#reset()</code> method of the derived model.
-     * In addition, this method resets all hilite handlers, and notifies all
-     * views about the changes.
-     */
-    final void resetModel() {
-        try {
-            // reset in derived model
-            reset();
-        } catch (Throwable t) {
-            String name = t.getClass().getSimpleName();
-            m_logger.coding("Reset failed due to a " + name, t);
-        } finally {
-            // set state to not executed and not configured
-            m_executed = false;
-            m_configured = false;
-            // reset these property handlers
-            resetHiLiteHandlers();
-            // and notify all views
-            stateChanged();
-        }
-    }
-
-    /**
-     * Override this function in the derived model and reset your
-     * <code>NodeModel</code>. All components should unregister themselves
-     * from any observables (at least from the hilite handler right now). All
-     * internally stored data structures should be released. User settings
-     * should not be deleted/reset though.
-     */
-    protected abstract void reset();
-
-    /**
-     * Notifies all registered views of a change of the underlying model. It is
-     * called by functions of the abstract class that modify the model (like
-     * <code>#executeModel()</code> and <code>#resetModel()</code> ).
-     */
-    protected final void stateChanged() {
-        for (NodeView view : m_views) {
-            try {
-                view.callModelChanged();
-            } catch (Exception e) {
-                setWarningMessage("View [" + view.getViewName() 
-                        + "] could not be open, reason: " + e.getMessage());
-                m_logger.debug("View [" + view.getViewName() 
-                        + "] could not be open", e);
-            }
-        }
-    }
-
-    /**
-     * This method can be called from the derived model in order to inform the
-     * views about changes of the settings or during execution, if you want the
-     * views to show the progress, and if they can display models half way
-     * through the execution. In the view
-     * <code>NodeView#updateModel(Object)</code> is called and needs to be
-     * overridden.
-     * 
-     * @param arg The argument you want to pass.
-     */
-    protected final void notifyViews(final Object arg) {
-        for (NodeView view : m_views) {
-            view.updateModel(arg);
-        }
-    }
-
-    /**
-     * This method is called by the corresponding <code>Node</code> in order
-     * to set the <code>HiLiteHandler</code> for the given input port.
-     * 
-     * <p>This implementation is empty. Subclasses may override this method
-     * in order to be informed when the hilite handler changes at the inport,
-     * e.g. when the node (or an preceding node) is newly connected.
-     * 
-     * @param inIndex The index of the input.
-     * @param hiLiteHdl The <code>HiLiteHandler</code> at input index. 
-     *         May be <code>null</code> when not available, i.e. not properly
-     *         connected.
-     * @throws IndexOutOfBoundsException If the <code>inIndex</code> is not in
-     *          the range of inputs.
-     */
-    protected void setInHiLiteHandler(final int inIndex,
-            final HiLiteHandler hiLiteHdl) {
-        assert inIndex >= 0;
-        assert hiLiteHdl == hiLiteHdl;
-    }
-
-    /**
-     * Sets a new <code>HiLiteHandler</code> for the given input.
-     * 
-     * @param hdl The new <code>HiLiteHandler</code>.
-     * @param in The input index.
-     * 
-     * @see #setInHiLiteHandler(int, HiLiteHandler)
-     */
-    final void setInHiLiteHandler(final HiLiteHandler hdl, final int in) {
-        m_inHiLiteHdls[in] = hdl;
-        setInHiLiteHandler(in, hdl);
-        stateChanged();
-    }
-
-    /**
-     * Returns the <code>HiLiteHandler</code> for the given input index.
-     * 
-     * @param inIndex The input index.
-     * @return <code>HiLiteHandler</code> for the given input index (could be
-     *         null).
-     * @throws IndexOutOfBoundsException If the <code>inIndex</code> is not in
-     *             the range of inputs.
-     */
-    public final HiLiteHandler getInHiLiteHandler(final int inIndex) {
-        return m_inHiLiteHdls[inIndex];
-    }
-
-    /**
-     * Returns the <code>HiLiteHandler</code> for the given output index. This
-     * default implementation simply passes on the handler of input port 0 or
-     * generates a new one if this node has no inputs. <br>
-     * <br>
-     * This method is intended to be overridden
-     * 
-     * @param outIndex The output index.
-     * @return <code>HiLiteHandler</code> for the given output port.
-     * @throws IndexOutOfBoundsException If the index is not in output's range.
-     */
-    protected HiLiteHandler getOutHiLiteHandler(final int outIndex) {
-        if (outIndex < 0 || outIndex >= getNrDataOuts()) {
-            throw new IndexOutOfBoundsException("index=" + outIndex);
-        }
-        // if we have no inputs we create a new instance (but only one...)
-        if (getNrDataIns() == 0) {
-            if (m_inHiLiteHdls[0] == null) {
-                m_inHiLiteHdls[0] = new DefaultHiLiteHandler();
-            }
-            return m_inHiLiteHdls[0];
-        }
-        return getInHiLiteHandler(0);
-    }
-
-    /**
-     * Resets all internal <code>HiLiteHandler</code> objects if the number of
-     * inputs is zero.
-     */
-    private void resetHiLiteHandlers() {
-        // if we have no inputs we have created a new instance.
-        // we need to reset it here then.
-        if (getNrDataIns() == 0) {
-            for (int i = 0; i < m_inHiLiteHdls.length; i++) {
-                if (m_inHiLiteHdls[i] != null) {
-                    m_inHiLiteHdls[i].fireClearHiLiteEvent();
-                }
-            }
-        }
-    }
-
-    /**
-     * Is this method "autoexecutable", i.e. should this node be immediately
-     * being executed if all predecessors are executed (without any user
-     * interaction). By default this value will be <code>false</code>. Change
-     * it in the set method if your node is a simple view that doesn't require
-     * expensive computation in the execute method.
-     * 
-     * @return The autoexecutable flag, by default <code>false</code>.
-     */
-    protected boolean isAutoExecutable() {
-        return m_isAutoExecutable;
-    }
-
-    /**
-     * Set if the node should execute immediately after all predecessors are
-     * executed. Some view implementations, such as a plain table view, do not
-     * require much computation during the execute, hence, can be conveniently
-     * executed right after all predecessors are executed. Set this flag here to
-     * indicate that your derived node is of that kind. This method should be
-     * called in the constructor of the derived node model.<br>
-     * There is one side effect to this flag, if it is set true, the node will
-     * not be able to save its internals (saveInternals is not called, even if
-     * the node was executed). Also loadInternals will not be called, the node
-     * will be executed instead.
-     * 
-     * @param isAutoExecutable <code>true</code> if the node should be
-     *            immediately executed when possible, <code>false</code>
-     *            otherwise.
-     * @see #loadInternals(File, ExecutionMonitor)
-     * @see #saveInternals(File, ExecutionMonitor)
-     */
-    protected final void setAutoExecutable(final boolean isAutoExecutable) {
-        m_isAutoExecutable = isAutoExecutable;
-    }
-
-    /**
-     * This function is called when something changes that could affect the
-     * output <code>DataTableSpec</code> elements. E.g. after a reset,
-     * execute, (dis-)connect, and object creation (model instantiation).
-     * <p>
-     * The function calls <code>#configure()</code> to receive the updated
-     * output DataTableSpecs, if the model is not executed yet. After execution
-     * the DataTableSpecs are simply taken from the output DataTables.
-     * 
-     * @param inSpecs An array of input <code>DataTableSpec</code> elements,
-     *            either the array or each of its elements can be
-     *            <code>null</code>.
-     * @return An array where each element indicates if the outport has changed.
-     * @throws InvalidSettingsException if the current settings don't go along
-     *             with the table specs
-     */
-    final DataTableSpec[] configureModel(final DataTableSpec[] inSpecs)
-            throws InvalidSettingsException {
-
-        assert inSpecs.length == getNrDataIns();
-
-        DataTableSpec[] copyInSpecs = new DataTableSpec[getNrDataIns()];
-        DataTableSpec[] newOutSpecs;
-
-        if (inSpecs != null) {
-            System.arraycopy(inSpecs, 0, copyInSpecs, 0, inSpecs.length);
-        }
-        // make sure we conveniently have TableSpecs.
-        // Rather empty ones than null
-        for (int i = 0; i < copyInSpecs.length; i++) {
-            if (copyInSpecs[i] == null) {
-                // replace with an empty data table spec
-                copyInSpecs[i] = new DataTableSpec();
-            }
-        }
-        try {
-            // CALL CONFIGURE
-            newOutSpecs = configure(copyInSpecs);
-            // if successful (without exception) set configured flag
-            m_configured = true;
-            // check if null
-            if (newOutSpecs == null) {
-                newOutSpecs = new DataTableSpec[m_nrDataOuts];
-            }
-            // check output data table specs length
-            if (newOutSpecs.length != m_nrDataOuts) {
-                m_logger.error("Output spec-array length invalid: "
-                        + newOutSpecs.length + " <> " + m_nrDataOuts);
-                newOutSpecs = new DataTableSpec[m_nrDataOuts];
-            }
-        } catch (InvalidSettingsException ise) {
-            m_configured = false;
-            throw ise;
-        }
-        // return the resulting DataTableSpecs from the configure call
-        return newOutSpecs;
-
-    }
-
-    /**
-     * This function is called whenever the derived model should re-configure
-     * its output DataTableSpecs. Based on the given input data table spec(s)
-     * and the current model's settings, the derived model has to calculate the
-     * output data table spec and return them.
-     * <p>
-     * The passed DataTableSpec elements are never <code>null</code> but can
-     * be empty. The model may return <code>null</code> data table spec(s) for
-     * the outputs. But still, the model may be in an executable state. Note,
-     * after the model has been executed this function will not be called
-     * anymore, as the output DataTableSpecs are then being pulled from the
-     * output DataTables. A derived <code>NodeModel</code> that doesn't want
-     * to provide any DataTableSpecs at its outputs before execution can return
-     * an array containing just <code>null</code> elements.
-     * 
-     * @param inSpecs An array of DataTableSpecs (as many as this model has
-     *            inputs). Do NOT modify the contents of this array. None of the
-     *            DataTableSpecs in the array can be <code>null</code> but
-     *            empty. If the predecessor node is not yet connected, or
-     *            doesn't provide a DataTableSpecs at its output port.
-     * @return An array of DataTableSpecs (as many as this model has outputs)
-     *         They will be propagated to connected successor nodes.
-     *         <code>null</code> DataTableSpec elements are changed to empty
-     *         once.
-     * 
-     * @throws InvalidSettingsException if the <code>#configure()</code>
-     *             failed, that is, the settings are inconsistent with given
-     *             DataTableSpec elements.
-     */
-    protected abstract DataTableSpec[] configure(final DataTableSpec[] inSpecs)
-            throws InvalidSettingsException;
-
-    /**
-     * @return the warning message set during execution, null if none.
-     */
-    protected final String getWarningMessage() {
-        return m_warningMessage;
-    }
-
-    /**
-     * Sets an optional warning message by the implementing node model.
-     * 
-     * @param warningMessage the warning message to set
-     */
-    protected final void setWarningMessage(final String warningMessage) {
-        m_warningMessage = warningMessage;
-    }
-}+}
