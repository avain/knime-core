--- conflicted
+++ resolved
@@ -6901,22 +6901,7 @@
                 loadRes.addError(msg);
                 return loadRes;
             }
-<<<<<<< HEAD
-            NodeSettings ncSettings = null;
-            if (needsUpdate) { // don't need to apply old settings as the metanode link is still up-to-date
-                ncSettings = new NodeSettings("metanode_settings");
-                try {
-                    saveNodeSettings(id, ncSettings);
-                } catch (InvalidSettingsException e1) {
-                    String error = "Unable to store metanode settings: " + e1.getMessage();
-                    LOGGER.warn(error, e1);
-                    loadRes.addError(error);
-                }
-            }
             WorkflowCopyContent.Builder oldContent = WorkflowCopyContent.builder();
-=======
-            WorkflowCopyContent oldContent = new WorkflowCopyContent();
->>>>>>> 148f477b
             oldContent.setNodeIDs(id);
             oldContent.setIncludeInOutConnections(true);
             WorkflowPersistor copy = copy(true, oldContent.build());
