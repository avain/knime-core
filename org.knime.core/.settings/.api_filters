--- conflicted
+++ resolved
@@ -3,30 +3,6 @@
     <resource path="META-INF/MANIFEST.MF">
         <filter id="923795461">
             <message_arguments>
-<<<<<<< HEAD
-                <message_argument value="3.2.0"/>
-                <message_argument value="3.1.0"/>
-            </message_arguments>
-        </filter>
-    </resource>
-    <resource path="src/eclipse/org/knime/core/data/filestore/FileStoreUtil.java" type="org.knime.core.data.filestore.FileStoreUtil">
-        <filter id="338792546">
-            <message_arguments>
-                <message_argument value="org.knime.core.data.filestore.FileStoreUtil"/>
-                <message_argument value="createFileStore(WriteFileStoreHandler, FileStoreKey)"/>
-            </message_arguments>
-        </filter>
-        <filter id="338792546">
-            <message_arguments>
-                <message_argument value="org.knime.core.data.filestore.FileStoreUtil"/>
-                <message_argument value="getFileStoreKey(FileStore)"/>
-            </message_arguments>
-        </filter>
-        <filter id="338792546">
-            <message_arguments>
-                <message_argument value="org.knime.core.data.filestore.FileStoreUtil"/>
-                <message_argument value="getFileStoreKey(FileStoreCell)"/>
-=======
                 <message_argument value="3.3.0"/>
                 <message_argument value="3.2.0"/>
             </message_arguments>
@@ -91,17 +67,12 @@
             <message_arguments>
                 <message_argument value="org.knime.core.data.filestore.FileStoreUtil"/>
                 <message_argument value="retrieveFileStoreHandlers(FileStorePortObject, FileStorePortObject)"/>
->>>>>>> 04473320
             </message_arguments>
         </filter>
         <filter id="338792546">
             <message_arguments>
                 <message_argument value="org.knime.core.data.filestore.FileStoreUtil"/>
-<<<<<<< HEAD
-                <message_argument value="retrieveFileStoreHandlerFrom(FileStoreCell, FileStoreKey, FileStoreHandlerRepository)"/>
-=======
                 <message_argument value="translateToLocal(FileStorePortObject)"/>
->>>>>>> 04473320
             </message_arguments>
         </filter>
     </resource>
