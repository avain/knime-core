--- conflicted
+++ resolved
@@ -3,7 +3,7 @@
  * This source code, its documentation and all appendant files
  * are protected by copyright law. All rights reserved.
  *
- * Copyright, 2003 - 2007
+ * Copyright, 2003 - 2008
  * University of Konstanz, Germany
  * Chair for Bioinformatics and Information Mining (Prof. M. Berthold)
  * and KNIME GmbH, Konstanz, Germany
@@ -42,7 +42,6 @@
 import org.knime.core.node.ModelContentWO;
 import org.knime.core.node.NodeLogger;
 import org.knime.core.node.NodeModel;
-import org.knime.core.node.NodeSettings;
 import org.knime.core.node.NodeSettingsRO;
 import org.knime.core.node.NodeSettingsWO;
 
@@ -59,12 +58,9 @@
  */
 class ShapeManagerNodeModel extends NodeModel {
     
-<<<<<<< HEAD
-=======
     /** ShapeHandler generated during executed and save into the model port. */
     private ShapeHandler m_shapeHandler;
     
->>>>>>> e116f9a6
     /** Logger for this package. */
     static final NodeLogger LOGGER = NodeLogger.getLogger("Shape Manager");
 
@@ -113,56 +109,62 @@
     @Override
     protected BufferedDataTable[] execute(final BufferedDataTable[] data,
             final ExecutionContext exec) throws CanceledExecutionException {
-        assert (data != null && data.length == 1 && data[INPORT] != null);
-        DataTableSpec inSpec = data[INPORT].getDataTableSpec();
-        DataColumnSpec[] newColSpecs = new DataColumnSpec[inSpec
-                .getNumColumns()];
-        for (int i = 0; i < newColSpecs.length; i++) {
-            DataColumnSpec cspec = inSpec.getColumnSpec(i);
-            DataColumnSpecCreator dtsCont = new DataColumnSpecCreator(cspec);
-            if (cspec.getName().equals(m_column)) {
-                ShapeHandler shapeHdl = new ShapeHandler(
-                        new ShapeModelNominal(m_map));
-                dtsCont.setShapeHandler(shapeHdl);
-            }
-            newColSpecs[i] = dtsCont.createSpec();
-        }
-        final DataTableSpec newSpec = new DataTableSpec(newColSpecs);
+        final DataTableSpec inSpec = data[INPORT].getDataTableSpec();
+        m_shapeHandler = new ShapeHandler(new ShapeModelNominal(m_map));
+        final DataTableSpec newSpec = appendShapeHandler(inSpec, m_column, 
+                m_shapeHandler);
         BufferedDataTable changedSpecTable = exec.createSpecReplacerTable(
                 data[INPORT], newSpec);
         // return original table with ShapeHandler
         return new BufferedDataTable[]{changedSpecTable};
     }
+    
+    /**
+     * Appends the given <code>ShapeHandler</code> to the given 
+     * <code>DataTableSpec</code> for the given column. If the spec
+     * already contains a ShapeHandler, it will be removed and replaced by
+     * the new one.
+     * @param spec to which the ShapeHandler is appended
+     * @param column for this column
+     * @param shapeHandler ShapeHandler
+     * @return a new spec with ShapeHandler
+     */
+    static final DataTableSpec appendShapeHandler(final DataTableSpec spec, 
+            final String column, final ShapeHandler shapeHandler) {
+        DataColumnSpec[] cspecs = new DataColumnSpec[spec.getNumColumns()];
+        for (int i = 0; i < cspecs.length; i++) {
+            DataColumnSpec cspec = spec.getColumnSpec(i);
+            DataColumnSpecCreator cr = new DataColumnSpecCreator(cspec);
+            if (cspec.getName().equals(column)) {
+                cr.setShapeHandler(shapeHandler);
+            } else {
+                // delete other ShapeHandler
+                cr.setShapeHandler(null);
+            }
+            cspecs[i] = cr.createSpec();
+        }
+        return new DataTableSpec(cspecs);
+    }
 
     /**
      * Saves the shape settings to <code>ModelContent</code> object.
      * 
-     * @see NodeModel#saveModelContent(int, ModelContentWO)
+     * {@inheritDoc}
      */
     @Override
     protected void saveModelContent(final int index,
             final ModelContentWO predParams) throws InvalidSettingsException {
-        assert index == 0;
-        if (predParams != null) {
-            NodeSettings settings = new NodeSettings(predParams.getKey());
-            saveSettingsTo(settings);
-            settings.copyTo(predParams);
-        }
-    }
-
-    /**
-     * @return the selected column or <code>null</code> if none
-     */
-    protected String getSelectedColumn() {
-        return m_column;
-    }
+        m_shapeHandler.save(predParams);
+    }
+
+
 
     /**
      * {@inheritDoc}
      */
     @Override
     protected void reset() {
-
+        m_shapeHandler = null;
     }
 
     /**
@@ -207,15 +209,11 @@
         if (m_map.isEmpty()) {
             throw new InvalidSettingsException("No shapes defined to apply.");
         }
-<<<<<<< HEAD
-        return new DataTableSpec[]{inSpecs[INPORT]};
-=======
         ShapeHandler shapeHandler = 
             new ShapeHandler(new ShapeModelNominal(m_map));
         DataTableSpec outSpec = appendShapeHandler(inSpecs[INPORT], m_column, 
                 shapeHandler);
         return new DataTableSpec[]{outSpec};
->>>>>>> e116f9a6
     }
 
     /**
