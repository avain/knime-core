/*
 * ------------------------------------------------------------------
 * This source code, its documentation and all appendant files
 * are protected by copyright law. All rights reserved.
 *
 * Copyright, 2003 - 2007
 * University of Konstanz, Germany
 * Chair for Bioinformatics and Information Mining (Prof. M. Berthold)
 * and KNIME GmbH, Konstanz, Germany
 *
 * You may not modify, publish, transmit, transfer or sell, reproduce,
 * create derivative works from, distribute, perform, display, or in
 * any way exploit any of the content, in whole or in part, except as
 * otherwise expressly permitted in writing by the copyright owner or
 * as specified in the license file distributed with this product.
 *
 * If you have any questions please contact the copyright holder:
 * website: www.knime.org
 * email: contact@knime.org
 * --------------------------------------------------------------------- *
 */
package org.knime.base.node.io.filereader;

import java.io.IOException;
import java.util.HashMap;
import java.util.NoSuchElementException;

import org.knime.base.node.io.filetokenizer.FileTokenizer;
import org.knime.base.node.io.filetokenizer.FileTokenizerException;
import org.knime.core.data.DataCell;
import org.knime.core.data.DataColumnSpec;
import org.knime.core.data.DataRow;
import org.knime.core.data.DataTableSpec;
import org.knime.core.data.DataType;
import org.knime.core.data.RowIterator;
import org.knime.core.data.def.DefaultRow;
<<<<<<< HEAD
import org.knime.core.data.def.DoubleCell;
import org.knime.core.data.def.IntCell;
import org.knime.core.data.def.StringCell;
=======
>>>>>>> e116f9a6
import org.knime.core.node.ExecutionContext;
import org.knime.core.util.MutableInteger;

/**
 * Row iterator for the {@link FileTable}.
 * <p>
 * The iterator provides a method
 *
 * @author Peter Ohl, University of Konstanz
 *
 * @see org.knime.core.data.RowIterator
 */
class FileRowIterator extends RowIterator {

    /* The tokenizer reads the next token from the input stream. */
    private final FileTokenizer m_tokenizer;

    private final BufferedFileReader m_source;

    // keep a reference for the filereader settings.
    private final FileReaderSettings m_frSettings;

    /* Keep a reference to the spec defining the table's strucutre. */
    private final DataTableSpec m_tableSpec;

    /* Counts the number of rows read. */
    private int m_rowNumber;

    // the resolved row header prefix used for each row, if set. The constructor
    // resolves all possible user settings and default values and sets this.
    private final String m_rowHeaderPrefix;

    // a hash set where we store row header read in - to ensure ID uniquity, and
    // we associate with it the last used suffix, to make it unique
    private final HashMap<String, Number> m_rowIDhash;

    // Used in the above hash to indicate that duplicate of that row was found.
    private static final Integer NOSUFFIX = new Integer(0);

    // The junk size after which a new progress is reported. (yet 512 KByte)
    private static final long PROGRESS_JUNK_SIZE = 1024 * 512;

    // if that is true we don't return any more rows.
    private boolean m_exceptionThrown;

    // if true we need to replace the char in the double tokens with a '.'
    private boolean m_customDecimalSeparator;

    private char m_decSeparator;

    // the maximum number of rows this iterator will produce
    private final long m_maxNumOfRows;

    private boolean m_fileWasNotCompletelyRead;

    private final boolean[] m_skipColumns;

    /* the execution context the progress is reported to */
    private ExecutionContext m_exec;

    /* counts the progress reports */
    private long m_lastReport;

    /**
     * The RowIterator for the FileTable.
     *
     * @param frSettings object containing the wheres and hows to read the data
     * @param tableSpec the spec defining the structure of the rows to create
     *            (the result spec after applying the next argument
     *            'skipColumns')
     * @param skipColumns array with the element set to true if the
     *            corresponding column should be skipped (i.e. read but not be
     *            included in the row). The array must have the length of the
     *            'original' column number (in the file), the specified table
     *            spec is the new one (with less columns).
     * @param exec the execution context to report the progress to
     * @throws IOException if it couldn't open the data file
     */
    FileRowIterator(final FileReaderSettings frSettings,
            final DataTableSpec tableSpec, final boolean[] skipColumns,
            final ExecutionContext exec) throws IOException {

        if (skipColumns.length < tableSpec.getNumColumns()) {
            throw new IllegalArgumentException("The number of columns can't"
                    + " be larger than the spec for columns to skip");
        }
        int cols = 0;
        for (boolean b : skipColumns) {
            if (!b) {
                cols++;
            }
        }
        if (cols != tableSpec.getNumColumns()) {
            throw new IllegalArgumentException("The number of columns to "
                    + "include is different from the number of columns in the"
                    + " table spec.");
        }

        m_tableSpec = tableSpec;
        m_frSettings = frSettings;

        m_exec = exec;
        m_lastReport = 0;

        m_source = m_frSettings.createNewInputReader();
        m_tokenizer = new FileTokenizer(m_source);

        // set the tokenizer related settings in the tokenizer
        m_tokenizer.setSettings(frSettings);

        m_decSeparator = frSettings.getDecimalSeparator();
        m_customDecimalSeparator = m_decSeparator != '.';

        m_rowNumber = 1;
        if (m_frSettings.getMaximumNumberOfRowsToRead() < 0) {
            m_maxNumOfRows = Long.MAX_VALUE;
        } else {
            m_maxNumOfRows = m_frSettings.getMaximumNumberOfRowsToRead();
        }
        m_fileWasNotCompletelyRead = false; // normally we fully read the file

        m_skipColumns = skipColumns;

        m_exceptionThrown = false;

        // set the row prefix here (so we don't have to go through this for each
        // row separately). If this prefix is set it will be used - otherwise
        // it's safe to assume the file contains row headers!
        if (frSettings.getFileHasRowHeaders()) {
            // settings tell us to use the first column as row headers. We will.
            m_rowHeaderPrefix = null;
        } else {
            // Won't get them from the file. Get the user settings or the
            // default from the settings structure
            if (frSettings.getRowHeaderPrefix() != null) {
                m_rowHeaderPrefix = frSettings.getRowHeaderPrefix();
            } else {
                m_rowHeaderPrefix = FileReaderSettings.DEF_ROWPREFIX;
            }
        }

        m_rowIDhash = new HashMap<String, Number>();

        // if the column headers are stored in the data file, we must read
        // them (the first line) and discard them (if they are actually used
        // from the file they should have been stored in the table spec).
        if (frSettings.getFileHasColumnHeaders()) {
            if (hasNext()) { // call this first to eat up empty lines
                String token = m_tokenizer.nextToken();
                while (!frSettings.isRowDelimiter(token)) {
                    token = m_tokenizer.nextToken();
                }
            }
        }

    } // FileRowIterator(FileTableSpec)


    /**
     * {@inheritDoc}
     */
    @Override
    public boolean hasNext() {

        boolean result;

        if (m_exceptionThrown) {
            // after we've thrown an exception don't even try to read more.
            result = false;
        } else {

            String token;

            // we must eat all empty lines to see if there is more meat in the
            // file
            // DO NOT call this function if you are not at the beginning of the
            // row
            while (true) {
                token = m_tokenizer.nextToken();

                if (token == null) {
                    // Reading the EOF closes the stream.
                    result = false;
                    break;
                }

                if (m_frSettings.getIgnoreEmtpyLines()
                        && m_frSettings.isRowDelimiter(token)) {
                    // get the next token.
                    continue;
                }

                m_tokenizer.pushBack();
                result = true;
                break;
            }
        }

        // rowNumber is number of the next row!
        if (m_rowNumber > m_maxNumOfRows) {
            m_fileWasNotCompletelyRead = result; // incorrect on exception
            result = false;
        }

        return result;
    }

    /**
     * {@inheritDoc}
     */
    @Override
    public DataRow next() {
        int rowLength = m_tableSpec.getNumColumns();
        int colsToRead = m_skipColumns.length;

        assert rowLength <= colsToRead;

        String token = null;
        boolean isMissingCell;
        String rowHeader;
        DataCell[] row = new DataCell[rowLength];

        // before anything else: check if there is more in the stream
        // this MUST be called, because it is the procedure that removes empty
        // lines (if we are supposed to).
        if (!hasNext()) {
            throw new NoSuchElementException(
                    "The row iterator proceeded beyond the last line of '"
                            + m_frSettings.getDataFileLocation().toString()
                            + "'.");
        }

        // counts the columns (tokens) read from the file
        int readCols = 0;
        // counts the number of columns we've created (excl. skipped columns)
        int createdCols = 0;

        // first, create a row header.
        // This will also read it from file, if supposed to.
        try {
            rowHeader = createRowHeader(m_rowNumber);
        } catch (FileTokenizerException fte) {
            throw prepareForException(fte.getMessage() + " (line: "
                    + m_tokenizer.getLineNumber() + " source: '"
                    + m_frSettings.getDataFileLocation() + "')", m_tokenizer
                    .getLineNumber(), "ERR", row);
        }

        // we made sure before that there is at least one token in the stream
        assert rowHeader != null;

        // Now, read the columns until we have enough or see a row delimiter
        while (readCols < colsToRead) {

            try {
                token = m_tokenizer.nextToken();
            } catch (FileTokenizerException fte) {
                throw prepareForException(fte.getMessage() + " (line: "
                        + m_tokenizer.getLineNumber() + " (" + rowHeader
                        + ") source: '" + m_frSettings.getDataFileLocation()
                        + "')", m_tokenizer.getLineNumber(), rowHeader, row);
            }
            // row delims are returned as token
            if ((token == null) || m_frSettings.isRowDelimiter(token)) {
                // line ended early.
                m_tokenizer.pushBack();
                // we need the row delim in the file, for after the loop
                break;
            }

            // check if we have a missing cell (i.e. nothing between two
            // column delimiters).
            if (token.equals("") && (!m_tokenizer.lastTokenWasQuoted())) {
                isMissingCell = true;
            } else if (token.equals(m_frSettings
                    .getMissingValueOfColumn(createdCols))) {
                // equals(null) if it was not specified - which is fine.
                isMissingCell = true;
            } else {
                isMissingCell = false;
            }

            if (!m_skipColumns[readCols]) {
            DataColumnSpec cSpec = m_tableSpec.getColumnSpec(createdCols);
                // now get that new cell
                // (it throws an exception at us if it couldn't)
                row[createdCols] = createNewDataCellOfType(cSpec.getType(),
                        token, isMissingCell, rowHeader, row);
                createdCols++;
            }

            readCols++;

        } // end of while(readCols < colsToRead)

        int lineNr = m_tokenizer.getLineNumber();
        if ((lineNr > 0) && (token != null) && (token.equals("\n"))) {
            lineNr--;
        }
        // In case we've seen a row delimiter before the row was complete:
        // puke and die - unless we are told otherwise
        if (m_frSettings.getSupportShortLines()) {
            // pad the row with missing values
            while (createdCols < rowLength) {
                row[createdCols++] = DataType.getMissingCell();
            }
        } else {
            if (createdCols < rowLength) {
                FileReaderException ex =
                        prepareForException("Too few data elements "
                                + "(line: " + lineNr + " (" + rowHeader
                                + "), source: '"
                                + m_frSettings.getDataFileLocation() + "')",
                                lineNr, rowHeader, row);
                if (m_frSettings.getColumnNumDeterminingLineNumber() >= 0) {
                    ex.setDetailsMessage("The number of columns was "
                            + "determined by the entries above line no."
                            + m_frSettings.getColumnNumDeterminingLineNumber());
                }
                throw ex;
            }
        }

        token = m_tokenizer.nextToken();

        // eat all empty tokens til the end of the row, if we're supposed to
        while (m_frSettings.ignoreEmptyTokensAtEndOfRow()
                && !m_frSettings.isRowDelimiter(token) && token.equals("")
                && (!m_tokenizer.lastTokenWasQuoted())) {
            try {
                token = m_tokenizer.nextToken();
            } catch (FileTokenizerException fte) {
                throw prepareForException(fte.getMessage() + "(line: " + lineNr
                        + " (" + rowHeader + "), source: '"
                        + m_frSettings.getDataFileLocation() + "')", lineNr,
                        rowHeader, row);
            }
        }
        // now read the row delimiter from the file, and in case there are more
        // data items in the file than we needed for one row: barf and die.
        if (!m_frSettings.isRowDelimiter(token)) {
            FileReaderException ex =
                    prepareForException("Too many data elements " + "(line: "
                            + lineNr + " (" + rowHeader + "), source: '"
                            + m_frSettings.getDataFileLocation() + "')",
                            lineNr, rowHeader, row);
            if (m_frSettings.getColumnNumDeterminingLineNumber() >= 0) {
                ex.setDetailsMessage("The number of columns was "
                        + "determined by line no."
                        + m_frSettings.getColumnNumDeterminingLineNumber());
            }
            throw ex;
        }
        m_rowNumber++;

        // report progress
        // only if an execution context exists an if the underlying
        // URL is a file whose size can be determined
        double readBytes = m_source.getNumberOfBytesRead();
        if (m_exec != null && m_source.getFileSize() > 0
                && readBytes / PROGRESS_JUNK_SIZE > m_lastReport) {
            // assert readBytes <= m_frSettings.getDataFileSize();
            m_exec.setProgress(readBytes / m_source.getFileSize());
            m_lastReport++;
        }

        return new DefaultRow(rowHeader, row);
    } // next()

    /**
     * The method creates a default {@link DataCell} of the type passed in, and
     * initializes its value from the <code>data</code> string (converting it
     * to the corresponding type). Throws a {@link NumberFormatException} if the
     * <code>data</code> argument couldn't be converted to the appropriate
     * type or a {@link IllegalStateException} if the <code> type </code> passed
     * in is not supported.
     *
     * @param type the type of DataCell to be created, supported are Double-,
     *            Int-, and StringTypes
     * @param data the string representation of the value that will be set in
     *            the DataCell created
     * @param createMissingCell If set <code>true</code> a missing cell of the
     *            passed type will be created. The <code>data</code> parameter
     *            is ignored then.
     * @param rowHeader the rowID - for nice error messages only
     * @param row the cells of the row created so far. Used for messages only.
     * @return data cell of the type specified in <code> type </code>
     *
     */
    private DataCell createNewDataCellOfType(final DataType type,
            final String data, final boolean createMissingCell,
            final String rowHeader, final DataCell[] row) {

        if (createMissingCell) {
            return DataType.getMissingCell();
        }
        if (type.equals(StringCell.TYPE)) {
            return new StringCell(data);
        } else if (type.equals(IntCell.TYPE)) {
            try {
                // trim numbers, and accept empty as missing value
                String trimmed = data.trim();
                if (trimmed.length() == 0) {
                    return DataType.getMissingCell();
                }
                int val = Integer.parseInt(trimmed);
                return new IntCell(val);
            } catch (NumberFormatException nfe) {
                int col = 0;
                while (col < row.length && row[col] != null) {
                    col++;
                }
                throw prepareForException("Wrong data format. In line "
                        + m_tokenizer.getLineNumber() + " (" + rowHeader
                        + ") read '" + data + "' for an integer (in column #"
                        + col + " '" + m_tableSpec.getColumnSpec(col).getName()
                        + "').", m_tokenizer.getLineNumber(), rowHeader,
                        row);
            }
        } else if (type.equals(DoubleCell.TYPE)) {
            String dblData = data;
            if (m_customDecimalSeparator) {
                // we must reject tokens with a '.'.
                if (data.indexOf('.') >= 0) {
                    int col = 0;
                    while (col < row.length && row[col] != null) {
                        col++;
                    }
                    throw prepareForException("Wrong data format. In line "
                            + m_tokenizer.getLineNumber() + " (" + rowHeader
                            + ") read '" + data
                            + "' for a floating point (in column #" + col
                            + " '" + m_tableSpec.getColumnSpec(col).getName()
                            + "').",
                            m_tokenizer.getLineNumber(), rowHeader, row);
                }
                dblData = data.replace(m_decSeparator, '.');
            }
            try {
                // trim numbers, and accept empty as missing value
                dblData = dblData.trim();
                if (dblData.length() == 0) {
                    return DataType.getMissingCell();
                }
                double val = Double.parseDouble(dblData);
                return new DoubleCell(val);
            } catch (NumberFormatException nfe) {
                int col = 0;
                while (col < row.length && row[col] != null) {
                    col++;
                }
                throw prepareForException("Wrong data format. In line "
                        + m_tokenizer.getLineNumber() + " (" + rowHeader
                        + ") read '" + data
                        + "' for a floating point (in column #" + col
                        + " '" + m_tableSpec.getColumnSpec(col).getName()
                        + "').",
                        m_tokenizer.getLineNumber(), rowHeader, row);
            }
        } else if (type.equals(SmilesTypeHelper.INSTANCE.getSmilesType())) {
            try {

                return SmilesTypeHelper.INSTANCE.newInstance(data);

            } catch (Throwable t) {
                int col = 0;
                while (col < row.length && row[col] != null) {
                    col++;
                }
                String msg = "Error during SMILES cell creation: ";
                if (t.getMessage() != null) {
                    msg += t.getMessage();
                } else {
                    msg += "<no details available>";
                }
                msg +=
                        " (line: " + m_tokenizer.getLineNumber() + "("
                                + rowHeader + "), column #" + col
                                + " '"
                                + m_tableSpec.getColumnSpec(col).getName()
                                + "').";
                throw prepareForException(msg, m_tokenizer.getLineNumber(),
                        rowHeader, row);
            }
        } else {
            throw prepareForException("Cannot create DataCell of type "
                    + type.toString() + ". Looks like an internal error.",
                    m_tokenizer.getLineNumber(), rowHeader, row);
        }
    } // createNewDataCellOfType(Class,String,boolean)

    /*
     * Creates a StringCell containing the row header. If the filereader
     * settings tell us that there is one in the file - it will be read. The
     * header actually created depends on the member 'rowHeaderPrefix'. If it's
     * set (not null) it will be used to create the row header (plus the row
     * number) overriding any file row header just read. If it's null then the
     * one read from the file will be used (and there better be one). If the
     * file returns a missing token we create a row header like "
     * <missing>+RowNo". Returns null if EOF was reached before a row header (or
     * a delimiter) was read.
     */
    private String createRowHeader(final int rowNumber) {

        // the constructor sets m_rowHeaderPrefix if the file doesn't have one
        assert (m_frSettings.getFileHasRowHeaders()
                || (m_rowHeaderPrefix != null));

        // if there is a row header in the file we must read it - independend
        // of if we are going to use it or not.
        String fileHeader = null;
        if (m_frSettings.getFileHasRowHeaders()) {
            // read it away.
            fileHeader = m_tokenizer.nextToken();
            if (fileHeader == null) {
                return null; // seen EOF
            }

            if (m_frSettings.isRowDelimiter(fileHeader)) {
                // Oops, we've read an empty line. Push the delimiter back,
                // others need to see it too.
                m_tokenizer.pushBack();
                fileHeader = "";
            }
        }

        if (m_rowHeaderPrefix == null) {
            assert fileHeader != null;
            String newRowHeader;
            if (fileHeader.equals("") && !m_tokenizer.lastTokenWasQuoted()) {
                // seems we got a missing row delimiter. Let's build one.
                newRowHeader = DataType.getMissingCell().toString() + rowNumber;
            } else {
                newRowHeader = fileHeader;
            }

            if (m_frSettings.uniquifyRowIDs()) {
                // see if it's unique - and if not make it unique.
                newRowHeader = uniquifyRowHeader(newRowHeader);
            }

            return newRowHeader;

        } else {

            return m_rowHeaderPrefix + rowNumber;

        }
    }

    /*
     * checks if the newRowHeader is already in the hash set of all created row
     * headers and if so it adds some suffix to make it unique. It will return a
     * unique row header, which could be the same than the one passed in (and
     * adds any rowheader returned to the hash set).
     */
    private String uniquifyRowHeader(final String newRowHeader) {

        Number oldSuffix = m_rowIDhash.put(newRowHeader, NOSUFFIX);

        if (oldSuffix == null) {
            // haven't seen the rowID so far.
            return newRowHeader;
        }

        String result = newRowHeader;
        while (oldSuffix != null) {

            // we have seen this rowID before!
            int idx = oldSuffix.intValue();

            assert idx >= NOSUFFIX.intValue();

            idx++;

            if (oldSuffix == NOSUFFIX) {
                // until now the NOSUFFIX placeholder was in the hash
                assert idx - 1 == NOSUFFIX.intValue();
                m_rowIDhash.put(result, new MutableInteger(idx));
            } else {
                assert oldSuffix instanceof MutableInteger;
                ((MutableInteger)oldSuffix).inc();
                assert idx == oldSuffix.intValue();
                // put back the old (incr.) suffix (overridden with NOSUFFIX).
                m_rowIDhash.put(result, oldSuffix);
            }

            result = result + "_" + idx;
            oldSuffix = m_rowIDhash.put(result, NOSUFFIX);

        }

        return result;
    }

    /*
     * !!!!!!!!!! Creates the exception object (storing the last read items in
     * the row of the exception), sets the global "exception thrown" flag, and
     * closes the input stream. !!!!!!!!!!
     */
    private FileReaderException prepareForException(final String msg,
            final int lineNumber, final String rowHeader,
            final DataCell[] cellsRead) {

        /*
         * indicate we have thrown (actually will throw...) an exception, and
         * close the stream as we will not read anymore from the stream after
         * the exception.
         */
        m_exceptionThrown = true;
        m_tokenizer.closeSourceStream();

        DataCell[] errCells = new DataCell[cellsRead.length];
        System.arraycopy(cellsRead, 0, errCells, 0, errCells.length);

        for (int c = 0; c < errCells.length; c++) {
            if (errCells[c] == null) {
                errCells[c] = DataType.getMissingCell();
            }
        }

        String errRowHeader = "ERROR_ROW (" + rowHeader.toString() + ")";

        DataRow errRow = new DefaultRow(errRowHeader, errCells);

        return new FileReaderException(msg, errRow, lineNumber);

    }

    /**
     * The settings allow for specifying a maximum number of rows. This method
     * can be used to find out, if the source has more data than actually
     * returned by the iterator. The result is only accurate, after the
     * {@link #hasNext()} method returned <code>false</code>.
     *
     * @return true, if the iterator didn't return all rows of the source (due
     *         to its settings). Only accurate after the iterator finished
     *         ({@link #hasNext()} returned false).
     */
    public boolean iteratorEndedEarly() {
        return m_fileWasNotCompletelyRead;
    }

    /**
     * If the source read was a ZIP archive this method tests if there are more
     * than one entry in the archive. If the source was not compressed or a gzip
     * file, it always returns false. If the EOF has not been read from the
     * source, the result is always false.
     *
     * @return true, if the source was read til the end and it is a ZIP archive
     * with more than one entry
     */
    public boolean zippedSourceHasMoreEntries() {
        return m_source.hasMoreZipEntries();
    }

    /**
     * @return if the underlying source is a ZIP archive it returns the entry
     *         read. Null if not a ZIP source.
     */
    public String getZipEntryName() {
        return m_source.getZipEntryName();
    }


}<|MERGE_RESOLUTION|>--- conflicted
+++ resolved
@@ -3,7 +3,7 @@
  * This source code, its documentation and all appendant files
  * are protected by copyright law. All rights reserved.
  *
- * Copyright, 2003 - 2007
+ * Copyright, 2003 - 2008
  * University of Konstanz, Germany
  * Chair for Bioinformatics and Information Mining (Prof. M. Berthold)
  * and KNIME GmbH, Konstanz, Germany
@@ -27,6 +27,7 @@
 
 import org.knime.base.node.io.filetokenizer.FileTokenizer;
 import org.knime.base.node.io.filetokenizer.FileTokenizerException;
+import org.knime.base.node.util.BufferedFileReader;
 import org.knime.core.data.DataCell;
 import org.knime.core.data.DataColumnSpec;
 import org.knime.core.data.DataRow;
@@ -34,12 +35,6 @@
 import org.knime.core.data.DataType;
 import org.knime.core.data.RowIterator;
 import org.knime.core.data.def.DefaultRow;
-<<<<<<< HEAD
-import org.knime.core.data.def.DoubleCell;
-import org.knime.core.data.def.IntCell;
-import org.knime.core.data.def.StringCell;
-=======
->>>>>>> e116f9a6
 import org.knime.core.node.ExecutionContext;
 import org.knime.core.util.MutableInteger;
 
@@ -85,17 +80,15 @@
     // if that is true we don't return any more rows.
     private boolean m_exceptionThrown;
 
-    // if true we need to replace the char in the double tokens with a '.'
-    private boolean m_customDecimalSeparator;
-
-    private char m_decSeparator;
-
     // the maximum number of rows this iterator will produce
     private final long m_maxNumOfRows;
 
     private boolean m_fileWasNotCompletelyRead;
 
     private final boolean[] m_skipColumns;
+
+    // factory used to create the cells from the string data read in
+    private final DataCellFactory m_cellFactory;
 
     /* the execution context the progress is reported to */
     private ExecutionContext m_exec;
@@ -150,8 +143,10 @@
         // set the tokenizer related settings in the tokenizer
         m_tokenizer.setSettings(frSettings);
 
-        m_decSeparator = frSettings.getDecimalSeparator();
-        m_customDecimalSeparator = m_decSeparator != '.';
+        // cell factory used to create the cells of each row
+        m_cellFactory = new DataCellFactory();
+        m_cellFactory.setDecimalSeparator(frSettings.getDecimalSeparator());
+        m_cellFactory.setThousandsSeparator(frSettings.getThousandsSeparator());
 
         m_rowNumber = 1;
         if (m_frSettings.getMaximumNumberOfRowsToRead() < 0) {
@@ -197,6 +192,29 @@
 
     } // FileRowIterator(FileTableSpec)
 
+    /**
+     * {@inheritDoc}
+     */
+    @Override
+    protected void finalize() throws Throwable {
+        m_source.close();
+        super.finalize();
+    }
+
+    /**
+     * Call this before releasing the last reference to this iterator. It closes
+     * the underlying source. Especially if the iterator didn't run to the end
+     * of the table, it is required to call this method. Otherwise the file
+     * handle is not released until the garbage collector cleans up. A call to
+     * {@link #next()} after disposing of the iterator has undefined behavior.
+     */
+    public void dispose() {
+        try {
+            m_source.close();
+        } catch (IOException ioe) {
+            // then don't close it
+        }
+    }
 
     /**
      * {@inheritDoc}
@@ -244,6 +262,9 @@
             result = false;
         }
 
+        if (!result) {
+            m_tokenizer.closeSourceStream();
+        }
         return result;
     }
 
@@ -271,7 +292,6 @@
                             + m_frSettings.getDataFileLocation().toString()
                             + "'.");
         }
-
         // counts the columns (tokens) read from the file
         int readCols = 0;
         // counts the number of columns we've created (excl. skipped columns)
@@ -287,10 +307,8 @@
                     + m_frSettings.getDataFileLocation() + "')", m_tokenizer
                     .getLineNumber(), "ERR", row);
         }
-
         // we made sure before that there is at least one token in the stream
         assert rowHeader != null;
-
         // Now, read the columns until we have enough or see a row delimiter
         while (readCols < colsToRead) {
 
@@ -309,7 +327,6 @@
                 // we need the row delim in the file, for after the loop
                 break;
             }
-
             // check if we have a missing cell (i.e. nothing between two
             // column delimiters).
             if (token.equals("") && (!m_tokenizer.lastTokenWasQuoted())) {
@@ -321,18 +338,16 @@
             } else {
                 isMissingCell = false;
             }
-
             if (!m_skipColumns[readCols]) {
-            DataColumnSpec cSpec = m_tableSpec.getColumnSpec(createdCols);
+                DataColumnSpec cSpec = m_tableSpec.getColumnSpec(createdCols);
                 // now get that new cell
                 // (it throws an exception at us if it couldn't)
-                row[createdCols] = createNewDataCellOfType(cSpec.getType(),
-                        token, isMissingCell, rowHeader, row);
+                row[createdCols] =
+                        createNewDataCellOfType(cSpec.getType(), token,
+                                isMissingCell, rowHeader, row);
                 createdCols++;
             }
-
             readCols++;
-
         } // end of while(readCols < colsToRead)
 
         int lineNr = m_tokenizer.getLineNumber();
@@ -405,7 +420,6 @@
             m_exec.setProgress(readBytes / m_source.getFileSize());
             m_lastReport++;
         }
-
         return new DefaultRow(rowHeader, row);
     } // next()
 
@@ -436,99 +450,34 @@
         if (createMissingCell) {
             return DataType.getMissingCell();
         }
-        if (type.equals(StringCell.TYPE)) {
-            return new StringCell(data);
-        } else if (type.equals(IntCell.TYPE)) {
-            try {
-                // trim numbers, and accept empty as missing value
-                String trimmed = data.trim();
-                if (trimmed.length() == 0) {
-                    return DataType.getMissingCell();
-                }
-                int val = Integer.parseInt(trimmed);
-                return new IntCell(val);
-            } catch (NumberFormatException nfe) {
-                int col = 0;
-                while (col < row.length && row[col] != null) {
-                    col++;
-                }
-                throw prepareForException("Wrong data format. In line "
-                        + m_tokenizer.getLineNumber() + " (" + rowHeader
-                        + ") read '" + data + "' for an integer (in column #"
-                        + col + " '" + m_tableSpec.getColumnSpec(col).getName()
-                        + "').", m_tokenizer.getLineNumber(), rowHeader,
-                        row);
-            }
-        } else if (type.equals(DoubleCell.TYPE)) {
-            String dblData = data;
-            if (m_customDecimalSeparator) {
-                // we must reject tokens with a '.'.
-                if (data.indexOf('.') >= 0) {
-                    int col = 0;
-                    while (col < row.length && row[col] != null) {
-                        col++;
-                    }
-                    throw prepareForException("Wrong data format. In line "
-                            + m_tokenizer.getLineNumber() + " (" + rowHeader
-                            + ") read '" + data
-                            + "' for a floating point (in column #" + col
-                            + " '" + m_tableSpec.getColumnSpec(col).getName()
-                            + "').",
-                            m_tokenizer.getLineNumber(), rowHeader, row);
-                }
-                dblData = data.replace(m_decSeparator, '.');
-            }
-            try {
-                // trim numbers, and accept empty as missing value
-                dblData = dblData.trim();
-                if (dblData.length() == 0) {
-                    return DataType.getMissingCell();
-                }
-                double val = Double.parseDouble(dblData);
-                return new DoubleCell(val);
-            } catch (NumberFormatException nfe) {
-                int col = 0;
-                while (col < row.length && row[col] != null) {
-                    col++;
-                }
-                throw prepareForException("Wrong data format. In line "
-                        + m_tokenizer.getLineNumber() + " (" + rowHeader
-                        + ") read '" + data
-                        + "' for a floating point (in column #" + col
-                        + " '" + m_tableSpec.getColumnSpec(col).getName()
-                        + "').",
-                        m_tokenizer.getLineNumber(), rowHeader, row);
-            }
-        } else if (type.equals(SmilesTypeHelper.INSTANCE.getSmilesType())) {
-            try {
-
-                return SmilesTypeHelper.INSTANCE.newInstance(data);
-
-            } catch (Throwable t) {
-                int col = 0;
-                while (col < row.length && row[col] != null) {
-                    col++;
-                }
-                String msg = "Error during SMILES cell creation: ";
-                if (t.getMessage() != null) {
-                    msg += t.getMessage();
-                } else {
-                    msg += "<no details available>";
-                }
-                msg +=
-                        " (line: " + m_tokenizer.getLineNumber() + "("
-                                + rowHeader + "), column #" + col
-                                + " '"
-                                + m_tableSpec.getColumnSpec(col).getName()
-                                + "').";
-                throw prepareForException(msg, m_tokenizer.getLineNumber(),
-                        rowHeader, row);
-            }
-        } else {
-            throw prepareForException("Cannot create DataCell of type "
-                    + type.toString() + ". Looks like an internal error.",
-                    m_tokenizer.getLineNumber(), rowHeader, row);
-        }
+
+        DataCell result = m_cellFactory.createDataCellOfType(type, data);
+
+        if (result != null) {
+
+            return result;
+
+        }
+
+        // something went wrong during cell creation.
+
+        // figure out which column we were trying to read
+        int errCol = 0;
+        while (errCol < row.length && row[errCol] != null) {
+            errCol++;
+        }
+        // create an error message
+        String errorMsg = m_cellFactory.getErrorMessage();
+        errorMsg +=
+                " In line " + m_tokenizer.getLineNumber() + " (" + rowHeader
+                        + ") at column #" + errCol + " ('"
+                        + m_tableSpec.getColumnSpec(errCol).getName() + "').";
+
+        // create a data row showing where things went
+        // wrong, and close the stream
+        throw prepareForException(errorMsg, m_tokenizer.getLineNumber(),
+                rowHeader, row);
+
     } // createNewDataCellOfType(Class,String,boolean)
 
     /*
@@ -690,7 +639,7 @@
      * source, the result is always false.
      *
      * @return true, if the source was read til the end and it is a ZIP archive
-     * with more than one entry
+     *         with more than one entry
      */
     public boolean zippedSourceHasMoreEntries() {
         return m_source.hasMoreZipEntries();
