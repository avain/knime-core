/*
 * ------------------------------------------------------------------------
 *
 *  Copyright by KNIME GmbH, Konstanz, Germany
 *  Website: http://www.knime.org; Email: contact@knime.org
 *
 *  This program is free software; you can redistribute it and/or modify
 *  it under the terms of the GNU General Public License, Version 3, as
 *  published by the Free Software Foundation.
 *
 *  This program is distributed in the hope that it will be useful, but
 *  WITHOUT ANY WARRANTY; without even the implied warranty of
 *  MERCHANTABILITY or FITNESS FOR A PARTICULAR PURPOSE. See the
 *  GNU General Public License for more details.
 *
 *  You should have received a copy of the GNU General Public License
 *  along with this program; if not, see <http://www.gnu.org/licenses>.
 *
 *  Additional permission under GNU GPL version 3 section 7:
 *
 *  KNIME interoperates with ECLIPSE solely via ECLIPSE's plug-in APIs.
 *  Hence, KNIME and ECLIPSE are both independent programs and are not
 *  derived from each other. Should, however, the interpretation of the
 *  GNU GPL Version 3 ("License") under any applicable laws result in
 *  KNIME and ECLIPSE being a combined program, KNIME GMBH herewith grants
 *  you the additional permission to use and propagate KNIME together with
 *  ECLIPSE with only the license terms in place for ECLIPSE applying to
 *  ECLIPSE and the GNU GPL Version 3 applying for KNIME, provided the
 *  license terms of ECLIPSE themselves allow for the respective use and
 *  propagation of ECLIPSE together with KNIME.
 *
 *  Additional permission relating to nodes for KNIME that extend the Node
 *  Extension (and in particular that are based on subclasses of NodeModel,
 *  NodeDialog, and NodeView) and that only interoperate with KNIME through
 *  standard APIs ("Nodes"):
 *  Nodes are deemed to be separate and independent programs and to not be
 *  covered works.  Notwithstanding anything to the contrary in the
 *  License, the License does not apply to Nodes, you are not required to
 *  license Nodes under the License, and you are granted a license to
 *  prepare and propagate Nodes, in each case even if such Nodes are
 *  propagated with or for interoperation with KNIME.  The owner of a Node
 *  may freely choose the license terms applicable to such Node, including
 *  when such Node is propagated with or for interoperation with KNIME.
 * ---------------------------------------------------------------------
 *
 * History
 *   22.01.2016 (Adrian Nembach): created
 */
package org.knime.base.node.mine.treeensemble2.node.gradientboosting.learner.panels;

import java.awt.GridBagConstraints;
import java.awt.GridBagLayout;
import java.awt.Insets;
import java.awt.event.ActionEvent;
import java.awt.event.ActionListener;
import java.awt.event.ItemEvent;
import java.awt.event.ItemListener;
import java.util.ArrayList;
import java.util.Arrays;
import java.util.Set;

import javax.swing.ButtonGroup;
import javax.swing.JCheckBox;
import javax.swing.JLabel;
import javax.swing.JPanel;
import javax.swing.JRadioButton;
import javax.swing.JSeparator;
import javax.swing.JSpinner;
import javax.swing.SpinnerNumberModel;
import javax.swing.border.Border;
import javax.swing.event.ChangeEvent;
import javax.swing.event.ChangeListener;

import org.knime.base.node.mine.treeensemble2.node.gradientboosting.learner.GradientBoostingLearnerConfiguration;
import org.knime.base.node.mine.treeensemble2.node.learner.TreeEnsembleLearnerConfiguration;
import org.knime.base.node.mine.treeensemble2.node.learner.TreeEnsembleLearnerConfiguration.SplitCriterion;
import org.knime.core.data.DataColumnSpec;
import org.knime.core.data.DataColumnSpecCreator;
import org.knime.core.data.DataTableSpec;
import org.knime.core.data.DataType;
import org.knime.core.data.DataValue;
import org.knime.core.data.DoubleValue;
import org.knime.core.data.NominalValue;
import org.knime.core.data.container.ColumnRearranger;
import org.knime.core.data.def.StringCell;
import org.knime.core.data.vector.bitvector.BitVectorValue;
import org.knime.core.data.vector.bitvector.DenseBitVectorCell;
import org.knime.core.data.vector.bytevector.ByteVectorValue;
import org.knime.core.data.vector.doublevector.DoubleVectorValue;
import org.knime.core.node.InvalidSettingsException;
import org.knime.core.node.NotConfigurableException;
import org.knime.core.node.util.ColumnSelectionComboxBox;
import org.knime.core.node.util.DataValueColumnFilter;
import org.knime.core.node.util.filter.NameFilterConfiguration.EnforceOption;
import org.knime.core.node.util.filter.column.DataColumnSpecFilterConfiguration;
import org.knime.core.node.util.filter.column.DataColumnSpecFilterPanel;

/**
 *
 * @author Adrian Nembach
 */
public class OptionsPanel extends JPanel {

    static final DataTableSpec NO_VALID_INPUT_SPEC =
        new DataTableSpec(new DataColumnSpecCreator("<no valid input>", StringCell.TYPE).createSpec(),
            new DataColumnSpecCreator("<no valid fingerprint input>", DenseBitVectorCell.TYPE).createSpec());

    private final ArrayList<ChangeListener> m_changeListenerList;

    // Attribute selection

    private final ColumnSelectionComboxBox m_targetColumnBox;

    private final JRadioButton m_useFingerprintColumnRadio;

    private final JRadioButton m_useOrdinaryColumnsRadio;

    private final ColumnSelectionComboxBox m_fingerprintColumnBox;

    //    private final ColumnFilterPanel m_includeColumnsFilterPanel;
    private final DataColumnSpecFilterPanel m_includeColumnsFilterPanel2;

    // Tree Options

    private final JCheckBox m_maxLevelChecker;

    private final JSpinner m_maxLevelSpinner;

    // Boosting Options

    private final JSpinner m_nrModelsSpinner;

    private final JSpinner m_learningRateSpinner;

    // other members
    private DataTableSpec m_lastTableSpec;

    private final boolean m_isRegression;

    /**
     * @param isRegression
     */
    @SuppressWarnings("unchecked")
    public OptionsPanel(final boolean isRegression) {
        super(new GridBagLayout());
        Class<? extends DataValue> targetClass = isRegression ? DoubleValue.class : NominalValue.class;
        m_targetColumnBox = new ColumnSelectionComboxBox((Border)null, targetClass);
        m_targetColumnBox.addItemListener(new ItemListener() {
            @Override
            public void itemStateChanged(final ItemEvent e) {
                if (e.getStateChange() == ItemEvent.SELECTED) {
                    newTargetSelected((DataColumnSpec)e.getItem());
                }
            }
        });
        m_fingerprintColumnBox = new ColumnSelectionComboxBox((Border)null,
            new DataValueColumnFilter(BitVectorValue.class, ByteVectorValue.class, DoubleVectorValue.class));
        //        m_byteVectorColumnBox = new ColumnSelectionComboxBox((Border)null, ByteVectorValue.class);
        //        m_includeColumnsFilterPanel = new ColumnFilterPanel(true, NominalValue.class, DoubleValue.class);
        m_includeColumnsFilterPanel2 = new DataColumnSpecFilterPanel();

        m_useFingerprintColumnRadio = new JRadioButton("Use fingerprint attribute");
        m_useOrdinaryColumnsRadio = new JRadioButton("Use column attributes");
        final ButtonGroup bg = new ButtonGroup();
        bg.add(m_useFingerprintColumnRadio);
        bg.add(m_useOrdinaryColumnsRadio);
        ActionListener actListener = new ActionListener() {
            @Override
            public void actionPerformed(final ActionEvent e) {
                boolean isFP = bg.getSelection() == m_useFingerprintColumnRadio.getModel();
                m_fingerprintColumnBox.setEnabled(isFP);
                //                m_includeColumnsFilterPanel.setEnabled(!isFP);
                m_includeColumnsFilterPanel2.setEnabled(!isFP);
            }
        };
        m_useFingerprintColumnRadio.addActionListener(actListener);
        m_useOrdinaryColumnsRadio.addActionListener(actListener);
        m_useFingerprintColumnRadio.doClick();

        // Tree Options

        m_maxLevelSpinner = new JSpinner(new SpinnerNumberModel(3, 1, Integer.MAX_VALUE, 1));
        m_maxLevelChecker = new JCheckBox("Limit number of levels (tree depth)");
        m_maxLevelChecker.addItemListener(new ItemListener() {
            @Override
            public void itemStateChanged(final ItemEvent e) {
                m_maxLevelSpinner.setEnabled(m_maxLevelChecker.isSelected());
            }
        });
        m_maxLevelChecker.doClick();

        // Boosting Options

        m_nrModelsSpinner = new JSpinner(new SpinnerNumberModel(20, 1, Integer.MAX_VALUE, 2));

        m_learningRateSpinner = new JSpinner(new SpinnerNumberModel(0.1, 0, 1, 0.05));

        m_changeListenerList = new ArrayList<ChangeListener>();
        m_isRegression = isRegression;
        initPanel();
    }

    private void initPanel() {
        GridBagConstraints gbc = new GridBagConstraints();
        gbc.insets = new Insets(5, 5, 5, 5);
        gbc.anchor = GridBagConstraints.WEST;
        gbc.weightx = 0.0;
        gbc.weighty = 0.0;
        gbc.fill = GridBagConstraints.HORIZONTAL;

        gbc.gridx = 0;
        gbc.gridy = 0;
        add(new JLabel("Target Column "), gbc);
        gbc.gridx += 1;
        gbc.weightx = 1.0;
        add(m_targetColumnBox, gbc);

        gbc.gridy += 1;
        gbc.gridx = 0;
        gbc.weightx = 1.0;
        gbc.gridwidth = 2;
        gbc.anchor = GridBagConstraints.CENTER;
        add(new JLabel(""), gbc);
        gbc.gridy += 1;
        add(new JLabel("Attribute Selection"), gbc);
        gbc.gridwidth = 1;

        gbc.gridy += 1;
        gbc.gridx = 0;
        gbc.weightx = 0.0;
        add(m_useFingerprintColumnRadio, gbc);
        gbc.gridx += 1;
        gbc.weightx = 1.0;
        add(m_fingerprintColumnBox, gbc);

        //            gbc.gridy += 1;
        //            gbc.gridx = 0;
        //            gbc.weightx = 0.0;
        //            add(m_useByteVectorColumnRadio, gbc);
        //            gbc.gridx += 1;
        //            gbc.weightx = 1.0;
        //            add(m_byteVectorColumnBox, gbc);

        gbc.gridy += 1;
        gbc.gridx = 0;
        gbc.weightx = 0.0;
        add(m_useOrdinaryColumnsRadio, gbc);

        gbc.gridy += 1;
        gbc.gridx = 0;
        gbc.weightx = 1.0;
        gbc.weighty = 1.0;
        gbc.gridwidth = 2;
        gbc.fill = GridBagConstraints.BOTH;
        //        add(m_includeColumnsFilterPanel, gbc);
        add(m_includeColumnsFilterPanel2, gbc);

        gbc.gridy += 1;
        gbc.gridx = 0;
        gbc.weightx = 1.0;
        gbc.fill = GridBagConstraints.HORIZONTAL;
        gbc.gridwidth = 2;
        gbc.anchor = GridBagConstraints.CENTER;
        add(new JLabel(""), gbc);

        // Tree Options

        gbc.gridy += 1;
        gbc.gridx = 0;
        gbc.weightx = 1.0;
        gbc.gridwidth = 3;
        add(new JSeparator(), gbc);

        gbc.gridy += 1;
        gbc.gridx = 0;
        gbc.weightx = 1.0;
        gbc.fill = GridBagConstraints.HORIZONTAL;
        gbc.gridwidth = 2;
        gbc.anchor = GridBagConstraints.CENTER;
        add(new JLabel("Tree Options"), gbc);
        gbc.gridwidth = 1;

        gbc.gridy += 1;
        gbc.gridx = 0;
        gbc.weightx = 0.0;
        add(m_maxLevelChecker, gbc);
        gbc.gridx += 1;
        gbc.weightx = 1.0;
        add(m_maxLevelSpinner, gbc);

        // Boosting Options

        gbc.gridy += 1;
        gbc.gridx = 0;
        gbc.weightx = 1.0;
        gbc.gridwidth = 3;
        add(new JSeparator(), gbc);

        gbc.gridy += 1;
        gbc.gridx = 0;
        add(new JLabel("Boosting Options"), gbc);
        gbc.gridwidth = 1;

        gbc.gridy += 1;
        gbc.gridx = 0;
        gbc.weightx = 0.0;
        gbc.gridwidth = 1;
        add(new JLabel("Number of models"), gbc);
        gbc.gridwidth = 2;
        gbc.gridx += 1;
        gbc.weightx = 1.0;
        add(m_nrModelsSpinner, gbc);

        gbc.gridy += 1;
        gbc.gridx = 0;
        gbc.weightx = 0.0;
        gbc.gridwidth = 1;
        add(new JLabel("Learning rate"), gbc);
        gbc.gridwidth = 2;
        gbc.gridx += 1;
        gbc.weightx = 1.0;
        add(m_learningRateSpinner, gbc);

    }

    void addChangeListener(final ChangeListener listener) {
        m_changeListenerList.add(listener);
    }

    void removeChangeListener(final ChangeListener listener) {
        m_changeListenerList.remove(listener);
    }

    /**
     * Load settings from config <b>cfg</b> and table spec <b>inSpec</b>
     *
     * @param inSpec
     * @param cfg
     * @throws NotConfigurableException
     */
    public void loadSettingsFrom(final DataTableSpec inSpec, final GradientBoostingLearnerConfiguration cfg)
        throws NotConfigurableException {
        m_lastTableSpec = null; // disabled automatic propagation of table specs
        int nrNominalCols = 0;
        int nrNumericCols = 0;
        for (DataColumnSpec col : inSpec) {
            DataType type = col.getType();
            if (type.isCompatible(NominalValue.class)) {
                nrNominalCols += 1;
            } else if (type.isCompatible(DoubleValue.class)) {
                nrNumericCols += 1;
            }
        }
        boolean hasOrdinaryColumnsInInput = nrNominalCols > 1 || nrNumericCols > 0;
        boolean hasFPColumnInInput =
            inSpec.containsCompatibleType(BitVectorValue.class) || inSpec.containsCompatibleType(ByteVectorValue.class)
                || inSpec.containsCompatibleType(DoubleVectorValue.class);
        m_targetColumnBox.update(inSpec, cfg.getTargetColumn());
        DataTableSpec attSpec = removeColumn(inSpec, m_targetColumnBox.getSelectedColumn());
        String fpColumn = cfg.getFingerprintColumn();
        //        boolean includeAll = cfg.isIncludeAllColumns();
<<<<<<< HEAD
        String[] includeCols = cfg.getIncludeColumns();
        if (includeCols == null) {
            includeCols = new String[0];
        }
=======
>>>>>>> 04473320
        m_useOrdinaryColumnsRadio.setEnabled(true);
        m_useFingerprintColumnRadio.setEnabled(true);
        //            m_useByteVectorColumnRadio.setEnabled(true);
        m_useOrdinaryColumnsRadio.doClick(); // default, fix later
        //        m_includeColumnsFilterPanel.setKeepAllSelected(includeAll);
        if (hasOrdinaryColumnsInInput) {
            //            m_includeColumnsFilterPanel.update(attSpec, false, includeCols);
            m_includeColumnsFilterPanel2.loadConfiguration(cfg.getColumnFilterConfig(), attSpec);
            //            m_includeColumnsFilterPanel.setKeepAllSelected(includeAll);
        } else {
            m_useOrdinaryColumnsRadio.setEnabled(false);
            m_useFingerprintColumnRadio.doClick();
            //            m_includeColumnsFilterPanel.update(NO_VALID_INPUT_SPEC, true);
            m_includeColumnsFilterPanel2.loadConfiguration(cfg.getColumnFilterConfig(), NO_VALID_INPUT_SPEC);
        }
        if (hasFPColumnInInput) {
            m_fingerprintColumnBox.update(inSpec, fpColumn);
        } else {
            m_useOrdinaryColumnsRadio.doClick();
            m_fingerprintColumnBox.update(NO_VALID_INPUT_SPEC, "");
            m_useFingerprintColumnRadio.setEnabled(false);
            fpColumn = null;
        }

        if (fpColumn != null || !hasOrdinaryColumnsInInput) {
            m_useFingerprintColumnRadio.doClick();
        } else {
            m_useOrdinaryColumnsRadio.doClick();
        }

        // Tree Options

        int maxLevel = cfg.getMaxLevels();
        if ((maxLevel != TreeEnsembleLearnerConfiguration.MAX_LEVEL_INFINITE) != m_maxLevelChecker.isSelected()) {
            m_maxLevelChecker.doClick();
        }
        if (maxLevel == TreeEnsembleLearnerConfiguration.MAX_LEVEL_INFINITE) {
            m_maxLevelSpinner.setValue(10);
        } else {
            m_maxLevelSpinner.setValue(maxLevel);
        }

        // Boosting Options

        m_nrModelsSpinner.setValue(cfg.getNrModels());
        m_learningRateSpinner.setValue(cfg.getLearningRate());

        // Other
        m_lastTableSpec = inSpec;
    }

    /**
     * Save settings in config <b>cfg</b>
     *
     * @param cfg
     * @throws InvalidSettingsException
     */
    public void saveSettings(final GradientBoostingLearnerConfiguration cfg) throws InvalidSettingsException {
        cfg.setTargetColumn(m_targetColumnBox.getSelectedColumn());
        if (m_useFingerprintColumnRadio.isSelected()) {
            String fpColumn = m_fingerprintColumnBox.getSelectedColumn();
            cfg.setFingerprintColumn(fpColumn);
            //            cfg.setIncludeAllColumns(false);
<<<<<<< HEAD
            cfg.setIncludeColumns(null);
=======
>>>>>>> 04473320
        } else {
            assert m_useOrdinaryColumnsRadio.isSelected();
            //            boolean useAll = m_includeColumnsFilterPanel.isKeepAllSelected();
            //            if (useAll) {
            //                cfg.setIncludeAllColumns(true);
            //            } else {
            //                cfg.setIncludeAllColumns(false);
            //                Set<String> incls = m_includeColumnsFilterPanel.getIncludedColumnSet();
            Set<String> incls = m_includeColumnsFilterPanel2.getIncludedNamesAsSet();
            if (incls.size() == 0) {
                throw new InvalidSettingsException("No learn columns selected");
            }
<<<<<<< HEAD
            String[] includeCols = incls.toArray(new String[incls.size()]);
            cfg.setIncludeColumns(includeCols);
=======
>>>>>>> 04473320
            //            }
        }
        m_includeColumnsFilterPanel2.saveConfiguration(cfg.getColumnFilterConfig());
        cfg.setIgnoreColumnsWithoutDomain(true);
        cfg.setSaveTargetDistributionInNodes(false);

        // Tree Options

        int maxLevel = m_maxLevelChecker.isSelected() ? (Integer)m_maxLevelSpinner.getValue()
            : TreeEnsembleLearnerConfiguration.MAX_LEVEL_INFINITE;
        cfg.setMaxLevels(maxLevel);

        cfg.setHardCodedRootColumn(null);

        // Boosting Options

        cfg.setNrModels((Integer)m_nrModelsSpinner.getValue());
        cfg.setLearningRate((Double)m_learningRateSpinner.getValue());

        // will not be used in model but causes nullpointer exception if not set.
        cfg.setSplitCriterion(SplitCriterion.Gini);

    }

    /**
     * Get table spec excluding the currently selected target column.
     *
     * @return table spec with learn attributes
     */
    DataTableSpec getCurrentAttributeSpec() {
        if (m_lastTableSpec == null) {
            throw new IllegalStateException("Not to be called during load");
        }
        return removeColumn(m_lastTableSpec, m_targetColumnBox.getSelectedColumn());
    }

    private static DataTableSpec removeColumn(final DataTableSpec spec, final String col) {
        ColumnRearranger r = new ColumnRearranger(spec);
        r.remove(col);
        return r.createSpec();
    }

    @SuppressWarnings("null")
    private static String getMissingColSpecName(final DataTableSpec spec, final String[] includedNames,
        final String[] excludedNames) {
        ColumnRearranger r = new ColumnRearranger(spec);
        // remove columns we know from the include list
        for (String colName : includedNames) {
            if (spec.containsName(colName)) {
                r.remove(colName);
            }
        }
        // remove columns we know from the exclude list
        for (String colName : excludedNames) {
            if (spec.containsName(colName)) {
                r.remove(colName);
            }
        }
        DataTableSpec tableSpecWithMissing = r.createSpec();
        DataColumnSpec formerTargetSpec = null;
        // find the remaining compatible column
        // this must be the former target because all other compatible columns
        // were either in the include or exclude list
        for (DataColumnSpec colSpec : tableSpecWithMissing) {
            DataType colType = colSpec.getType();
            if (colType.isCompatible(NominalValue.class) || colType.isCompatible(DoubleValue.class)) {
                formerTargetSpec = colSpec;
                break;
            }
        }
        assert formerTargetSpec != null : "The former target spec is no longer part of the table, please check.";
        return formerTargetSpec.getName();
    }

    /**
     * @param item
     */
    private void newTargetSelected(final DataColumnSpec item) {
        String col = m_targetColumnBox.getSelectedColumn();
        if (m_lastTableSpec == null || col == null) {
            return;
        }
        DataTableSpec filtered = getCurrentAttributeSpec();
        //        Set<String> prevIn = m_includeColumnsFilterPanel.getIncludedColumnSet();
        //        m_includeColumnsFilterPanel.update(filtered, false, prevIn);
        Set<String> prevIn = m_includeColumnsFilterPanel2.getIncludedNamesAsSet();
        String[] prevInArray = prevIn.toArray(new String[prevIn.size()]);
        Set<String> prevEx = m_includeColumnsFilterPanel2.getExcludedNamesAsSet();
        String[] prevExArray = prevEx.toArray(new String[prevEx.size()]);
        DataColumnSpecFilterConfiguration conf = TreeEnsembleLearnerConfiguration.createColSpecFilterConfig();
        m_includeColumnsFilterPanel2.saveConfiguration(conf);
        EnforceOption prevEnforceOption =
            conf.isEnforceInclusion() ? EnforceOption.EnforceInclusion : EnforceOption.EnforceExclusion;
        String[] prevExWithFormerTarget = Arrays.copyOf(prevExArray, prevEx.size() + 1);
        prevExWithFormerTarget[prevEx.size()] = getMissingColSpecName(filtered, prevInArray, prevExArray);
        conf.loadDefaults(prevInArray, prevExWithFormerTarget, prevEnforceOption);
        m_includeColumnsFilterPanel2.loadConfiguration(conf, filtered);

        ChangeEvent e = new ChangeEvent(this);
        for (ChangeListener l : m_changeListenerList) {
            l.stateChanged(e);
        }
    }

    /**
     * @return the isRegression
     */
    boolean isRegression() {
        return m_isRegression;
    }
}<|MERGE_RESOLUTION|>--- conflicted
+++ resolved
@@ -359,13 +359,6 @@
         DataTableSpec attSpec = removeColumn(inSpec, m_targetColumnBox.getSelectedColumn());
         String fpColumn = cfg.getFingerprintColumn();
         //        boolean includeAll = cfg.isIncludeAllColumns();
-<<<<<<< HEAD
-        String[] includeCols = cfg.getIncludeColumns();
-        if (includeCols == null) {
-            includeCols = new String[0];
-        }
-=======
->>>>>>> 04473320
         m_useOrdinaryColumnsRadio.setEnabled(true);
         m_useFingerprintColumnRadio.setEnabled(true);
         //            m_useByteVectorColumnRadio.setEnabled(true);
@@ -429,10 +422,6 @@
             String fpColumn = m_fingerprintColumnBox.getSelectedColumn();
             cfg.setFingerprintColumn(fpColumn);
             //            cfg.setIncludeAllColumns(false);
-<<<<<<< HEAD
-            cfg.setIncludeColumns(null);
-=======
->>>>>>> 04473320
         } else {
             assert m_useOrdinaryColumnsRadio.isSelected();
             //            boolean useAll = m_includeColumnsFilterPanel.isKeepAllSelected();
@@ -445,11 +434,6 @@
             if (incls.size() == 0) {
                 throw new InvalidSettingsException("No learn columns selected");
             }
-<<<<<<< HEAD
-            String[] includeCols = incls.toArray(new String[incls.size()]);
-            cfg.setIncludeColumns(includeCols);
-=======
->>>>>>> 04473320
             //            }
         }
         m_includeColumnsFilterPanel2.saveConfiguration(cfg.getColumnFilterConfig());
