/*
 * ------------------------------------------------------------------------
 *  Copyright by KNIME GmbH, Konstanz, Germany
 *  Website: http://www.knime.org; Email: contact@knime.org
 *
 *  This program is free software; you can redistribute it and/or modify
 *  it under the terms of the GNU General Public License, Version 3, as
 *  published by the Free Software Foundation.
 *
 *  This program is distributed in the hope that it will be useful, but
 *  WITHOUT ANY WARRANTY; without even the implied warranty of
 *  MERCHANTABILITY or FITNESS FOR A PARTICULAR PURPOSE. See the
 *  GNU General Public License for more details.
 *
 *  You should have received a copy of the GNU General Public License
 *  along with this program; if not, see <http://www.gnu.org/licenses>.
 *
 *  Additional permission under GNU GPL version 3 section 7:
 *
 *  KNIME interoperates with ECLIPSE solely via ECLIPSE's plug-in APIs.
 *  Hence, KNIME and ECLIPSE are both independent programs and are not
 *  derived from each other. Should, however, the interpretation of the
 *  GNU GPL Version 3 ("License") under any applicable laws result in
 *  KNIME and ECLIPSE being a combined program, KNIME GMBH herewith grants
 *  you the additional permission to use and propagate KNIME together with
 *  ECLIPSE with only the license terms in place for ECLIPSE applying to
 *  ECLIPSE and the GNU GPL Version 3 applying for KNIME, provided the
 *  license terms of ECLIPSE themselves allow for the respective use and
 *  propagation of ECLIPSE together with KNIME.
 *
 *  Additional permission relating to nodes for KNIME that extend the Node
 *  Extension (and in particular that are based on subclasses of NodeModel,
 *  NodeDialog, and NodeView) and that only interoperate with KNIME through
 *  standard APIs ("Nodes"):
 *  Nodes are deemed to be separate and independent programs and to not be
 *  covered works.  Notwithstanding anything to the contrary in the
 *  License, the License does not apply to Nodes, you are not required to
 *  license Nodes under the License, and you are granted a license to
 *  prepare and propagate Nodes, in each case even if such Nodes are
 *  propagated with or for interoperation with KNIME.  The owner of a Node
 *  may freely choose the license terms applicable to such Node, including
 *  when such Node is propagated with or for interoperation with KNIME.
 * -------------------------------------------------------------------
 *
 */
package org.knime.workbench.editor2.actions;

import org.eclipse.jface.action.IAction;
import org.eclipse.jface.resource.ImageDescriptor;
import org.eclipse.swt.widgets.Display;
import org.knime.core.api.node.workflow.INodeContainer;
import org.knime.core.api.node.workflow.IWorkflowManager;
import org.knime.core.api.node.workflow.NodeContainerState;
import org.knime.core.api.node.workflow.NodeStateChangeListener;
import org.knime.core.api.node.workflow.NodeStateEvent;
import org.knime.core.node.NodeLogger;
import org.knime.core.node.util.CastUtil;
import org.knime.core.node.workflow.NodeContainer;
<<<<<<< HEAD
=======
import org.knime.core.node.workflow.NodeContainerState;
import org.knime.core.node.workflow.NodeStateChangeListener;
import org.knime.core.node.workflow.NodeStateEvent;
import org.knime.core.node.workflow.WorkflowManager;
import org.knime.core.node.workflow.action.InteractiveWebViewsResult;
>>>>>>> 7e67bb4f
import org.knime.workbench.KNIMEEditorPlugin;
import org.knime.workbench.core.util.ImageRepository;
import org.knime.workbench.editor2.WorkflowEditor;
import org.knime.workbench.editor2.editparts.NodeContainerEditPart;

/**
 * Action to execute all selected nodes and open their first view.
 *
 * @author Christoph Sieb, University of Konstanz
 */
public class ExecuteAndOpenViewAction extends AbstractNodeAction {
    private static final NodeLogger LOGGER =
            NodeLogger.getLogger(ExecuteAndOpenViewAction.class);

    /**
     * unique ID for this action.
     */
    public static final String ID = "knime.action.executeandopenview";

    /**
     * @param editor The workflow editor
     */
    public ExecuteAndOpenViewAction(final WorkflowEditor editor) {
        super(editor);
    }

    /**
     * {@inheritDoc}
     */
    @Override
    public String getId() {
        return ID;
    }

    /**
     * {@inheritDoc}
     */
    @Override
    public String getText() {
        return "Execute and Open Views\t" + getHotkey("knime.commands.executeAndOpenView");
    }

    /**
     * {@inheritDoc}
     */
    @Override
    public ImageDescriptor getImageDescriptor() {
        return ImageRepository.getIconDescriptor(KNIMEEditorPlugin.PLUGIN_ID, "icons/executeAndView.GIF");
    }

    /**
     * {@inheritDoc}
     */
    @Override
    public ImageDescriptor getDisabledImageDescriptor() {
        return ImageRepository.getIconDescriptor(KNIMEEditorPlugin.PLUGIN_ID, "icons/executeAndView_diabled.PNG");
    }

    /**
     * {@inheritDoc}
     */
    @Override
    public String getToolTipText() {
        String tooltip = "Execute the selected node";
        NodeContainerEditPart[] parts = getSelectedParts(NodeContainerEditPart.class);
        if (parts.length == 1) {
<<<<<<< HEAD
            tooltip += " node";
            INodeContainer nc = parts[0].getNodeContainer();
            if (nc.hasInteractiveView() || nc.hasInteractiveWebView()) {
=======
            NodeContainer nc = parts[0].getNodeContainer();
            if (nc.hasInteractiveView() || nc.getInteractiveWebViews().size() > 0) {
>>>>>>> 7e67bb4f
                return tooltip + " and open interactive view.";
            }
        } else {
            tooltip += "s";
        }
        return tooltip + " and open first view.";
    }

    /**
     * @return <code>true</code>, if just one node part is selected which is
     *         executable and additionally has at least one view.
     *
     * @see org.eclipse.gef.ui.actions.WorkbenchPartAction#calculateEnabled()
     */
    @Override
    protected boolean internalCalculateEnabled() {
        NodeContainerEditPart[] parts =
            getSelectedParts(NodeContainerEditPart.class);
        // enable if we have at least one executable node in our selection
        IWorkflowManager wm = getEditor().getWorkflowManager();
        for (int i = 0; i < parts.length; i++) {
            INodeContainer nc = parts[i].getNodeContainer();
            boolean hasView = nc.getNrViews() > 0;
            hasView |= nc.hasInteractiveView() || nc.getInteractiveWebViews().size() > 0;
            if (wm.canExecuteNode(nc.getID()) && hasView) {
                return true;
            }
        }
        return false;
    }

    private void executeAndOpen(final NodeContainer cont) {
        boolean hasView = cont.getNrViews() > 0;
        final InteractiveWebViewsResult interactiveWebViews = cont.getInteractiveWebViews();
        hasView |= cont.hasInteractiveView() || interactiveWebViews.size() > 0;
        if (hasView) {
            // another listener must be registered at the workflow manager to
            // receive also those events from nodes that have just been queued
            cont.addNodeStateChangeListener(new NodeStateChangeListener() {
                @Override
                public void stateChanged(final NodeStateEvent state) {
                    NodeContainerState ncState = cont.getNodeContainerState();
                    // check if the node has finished (either executed or
                    // removed from the queue)
                    if ((state.getSource() == cont.getID()) && ncState.isExecuted()) {
                        // if the node was successfully executed
                        // start the view
                        Display.getDefault().asyncExec(new Runnable() {
                            @Override
                            public void run() {
                                // run open view action
                                IAction viewAction;
                                if (cont.hasInteractiveView()) {
                                    viewAction = new OpenInteractiveViewAction(cont);
                                } else if (interactiveWebViews.size() > 0) {
                                    viewAction = new OpenInteractiveWebViewAction(cont, interactiveWebViews.get(0));
                                } else {
                                    viewAction = new OpenViewAction(cont, 0);
                                }
                                viewAction.run();
                            }
                        });
                    }
                    if (!ncState.isExecutionInProgress()) {
                        // in those cases remove the listener
                        cont.removeNodeStateChangeListener(this);
                    }
                }

            });
        }
        getManager().executeUpToHere(cont.getID());
    }

    /**
     * Execute all selected nodes and open their first view (if available).
     *
     * {@inheritDoc}
     */
    @Override
    public void runOnNodes(final NodeContainerEditPart[] nodeParts) {
        LOGGER.debug("Creating 'Execute and Open Views' job for "
                + nodeParts.length + " node(s)...");
        for (NodeContainerEditPart p : nodeParts) {
            final NodeContainer cont = CastUtil.cast(p.getNodeContainer(), NodeContainer.class);
            executeAndOpen(cont);
        }
        try {
            // Give focus to the editor again. Otherwise the actions (selection)
            // is not updated correctly.
            getWorkbenchPart().getSite().getPage().activate(getWorkbenchPart());
        } catch (Exception e) {
            // ignore
        }
    }
}<|MERGE_RESOLUTION|>--- conflicted
+++ resolved
@@ -56,14 +56,7 @@
 import org.knime.core.node.NodeLogger;
 import org.knime.core.node.util.CastUtil;
 import org.knime.core.node.workflow.NodeContainer;
-<<<<<<< HEAD
-=======
-import org.knime.core.node.workflow.NodeContainerState;
-import org.knime.core.node.workflow.NodeStateChangeListener;
-import org.knime.core.node.workflow.NodeStateEvent;
-import org.knime.core.node.workflow.WorkflowManager;
 import org.knime.core.node.workflow.action.InteractiveWebViewsResult;
->>>>>>> 7e67bb4f
 import org.knime.workbench.KNIMEEditorPlugin;
 import org.knime.workbench.core.util.ImageRepository;
 import org.knime.workbench.editor2.WorkflowEditor;
@@ -130,14 +123,8 @@
         String tooltip = "Execute the selected node";
         NodeContainerEditPart[] parts = getSelectedParts(NodeContainerEditPart.class);
         if (parts.length == 1) {
-<<<<<<< HEAD
-            tooltip += " node";
             INodeContainer nc = parts[0].getNodeContainer();
-            if (nc.hasInteractiveView() || nc.hasInteractiveWebView()) {
-=======
-            NodeContainer nc = parts[0].getNodeContainer();
-            if (nc.hasInteractiveView() || nc.getInteractiveWebViews().size() > 0) {
->>>>>>> 7e67bb4f
+            if (nc.hasInteractiveView() || CastUtil.cast(nc, NodeContainer.class).getInteractiveWebViews().size() > 0) {
                 return tooltip + " and open interactive view.";
             }
         } else {
@@ -161,7 +148,7 @@
         for (int i = 0; i < parts.length; i++) {
             INodeContainer nc = parts[i].getNodeContainer();
             boolean hasView = nc.getNrViews() > 0;
-            hasView |= nc.hasInteractiveView() || nc.getInteractiveWebViews().size() > 0;
+            hasView |= nc.hasInteractiveView() || CastUtil.cast(nc, NodeContainer.class).getInteractiveWebViews().size() > 0;
             if (wm.canExecuteNode(nc.getID()) && hasView) {
                 return true;
             }
