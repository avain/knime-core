--- conflicted
+++ resolved
@@ -27,11 +27,7 @@
          </property>
          <property
                name="aboutText"
-<<<<<<< HEAD
-               value="Welcome to KNIME 2.4.0 the Konstanz Information Miner Copyright, 2003 - 2011 email: contact@knime.org  This version of KNIME is licensed under the GNU General Public License, Version 3. Please see the license file in the installation directory and  contact us if you cannot locate it. More details can be found at http://www.knime.org  Based on Eclipse, www.eclipse.org  Uses: Java, GEF, Log4J  KNIME is a registered trademark of KNIME GmbH, Germany. All other trademarks are the property of their respective owners.">
-=======
                value="%aboutText">
->>>>>>> f31ab275
          </property>
          <property
                name="aboutImage"
