--- conflicted
+++ resolved
@@ -1,12 +1,12 @@
 <?xml version="1.0" encoding="UTF-8" standalone="no"?>
-<?pde version="3.4"?>
+<?pde version="3.1"?>
 
 <product application="org.knime.product.KNIME_APPLICATION" id="org.knime.product.KNIME_PRODUCT" name="KNIME" useFeatures="true">
 
    <aboutInfo>
       <image path="/org.knime.product/icons/gif/about.gif"/>
       <text>
-         Welcome to KNIME v2.0.2.0020616
+         Welcome to KNIME v2.0.2.0020587
 the Konstanz Information Miner
 Copyright, 2003 - 2009
 email: contact@knime.org
@@ -24,8 +24,7 @@
       </text>
    </aboutInfo>
 
-   <configIni use="default">
-   </configIni>
+   <configIni use="default"/>
 
    <launcherArgs>
       <programArgs>-clean</programArgs>
@@ -55,45 +54,24 @@
       <feature id="org.eclipse.rcp" version="0.0.0"/>
       <feature id="org.eclipse.gef" version="0.0.0"/>
       <feature id="org.eclipse.platform" version="0.0.0"/>
-<<<<<<< HEAD
-      <feature id="org.knime.features.base" version="2.1.0.0018128"/>
-      <feature id="org.knime.features.chem.types" version="2.1.0.0018128"/>
-      <feature id="org.knime.features.ext.chem.cdk" version="2.1.0.0018128"/>
-      <feature id="org.knime.features.ext.chem.tools" version="2.1.0.0018128"/>
-      <feature id="org.knime.features.ext.jfreechart" version="2.1.0.0018128"/>
-      <feature id="org.knime.features.ext.jython" version="2.1.0.0018128"/>
-      <feature id="org.knime.features.ext.r" version="2.1.0.0018128"/>
-      <feature id="org.knime.features.ext.weka" version="2.1.0.0018128"/>
-      <feature id="org.knime.features.wizard" version="2.1.0.0018128"/>
-      <feature id="org.knime.features.product" version="2.1.0.0018128"/>
-      <feature id="org.knime.features.ext.jep" version="2.1.0.0018128"/>
-      <feature id="org.knime.features.ext.birt" version="2.1.0.0018128"/>
-      <feature id="org.knime.features.ext.poi" version="2.1.0.0018128"/>
-      <feature id="org.knime.features.ext.exttool" version="2.1.0.0018128"/>
-      <feature id="org.knime.features.ext.r.bin" version="2.1.0.0018128"/>
-      <feature id="org.knime.features.ext.textprocessing" version="2.1.0.0010000"/>
-      <feature id="org.knime.features.distmatrix" version="2.1.0.0019867"/>
-      <feature id="org.knime.features.neighborgram" version="2.1.0.0019867"/>
-=======
-      <feature id="org.knime.features.base" version="2.0.2.0020616"/>
-      <feature id="org.knime.features.chem.types" version="2.0.2.0020616"/>
-      <feature id="org.knime.features.ext.chem.cdk" version="2.0.2.0020616"/>
-      <feature id="org.knime.features.ext.chem.tools" version="2.0.2.0020616"/>
-      <feature id="org.knime.features.ext.jfreechart" version="2.0.2.0020616"/>
-      <feature id="org.knime.features.ext.jython" version="2.0.2.0020616"/>
-      <feature id="org.knime.features.ext.r" version="2.0.2.0020616"/>
-      <feature id="org.knime.features.ext.weka" version="2.0.2.0020616"/>
-      <feature id="org.knime.features.wizard" version="2.0.2.0020616"/>
-      <feature id="org.knime.features.product" version="2.0.2.0020616"/>
-      <feature id="org.knime.features.ext.jep" version="2.0.2.0020616"/>
-      <feature id="org.knime.features.ext.birt" version="2.0.2.0020616"/>
-      <feature id="org.knime.features.ext.poi" version="2.0.2.0020616"/>
-      <feature id="org.knime.features.ext.exttool" version="2.0.2.0020616"/>
-      <feature id="org.knime.features.ext.r.bin" version="2.0.2.0020616"/>
-      <feature id="org.knime.features.ext.textprocessing" version="2.0.2.0020616"/>
-      <feature id="org.knime.features.distmatrix" version="2.0.2.0020616"/>
-      <feature id="org.knime.features.neighborgram" version="2.0.2.0020616"/>
->>>>>>> 1aaa5f49
+      <feature id="org.knime.features.base" version="2.0.2.0020587"/>
+      <feature id="org.knime.features.chem.types" version="2.0.2.0020587"/>
+      <feature id="org.knime.features.ext.chem.cdk" version="2.0.2.0020587"/>
+      <feature id="org.knime.features.ext.chem.tools" version="2.0.2.0020587"/>
+      <feature id="org.knime.features.ext.jfreechart" version="2.0.2.0020587"/>
+      <feature id="org.knime.features.ext.jython" version="2.0.2.0020587"/>
+      <feature id="org.knime.features.ext.r" version="2.0.2.0020587"/>
+      <feature id="org.knime.features.ext.weka" version="2.0.2.0020587"/>
+      <feature id="org.knime.features.wizard" version="2.0.2.0020587"/>
+      <feature id="org.knime.features.product" version="2.0.2.0020587"/>
+      <feature id="org.knime.features.ext.jep" version="2.0.2.0020587"/>
+      <feature id="org.knime.features.ext.birt" version="2.0.2.0020587"/>
+      <feature id="org.knime.features.ext.poi" version="2.0.2.0020587"/>
+      <feature id="org.knime.features.ext.exttool" version="2.0.2.0020587"/>
+      <feature id="org.knime.features.ext.r.bin" version="2.0.2.0020587"/>
+      <feature id="org.knime.features.ext.textprocessing" version="2.0.2.0020587"/>
+      <feature id="org.knime.features.distmatrix" version="2.0.2.0020587"/>
+      <feature id="org.knime.features.neighborgram" version="2.0.2.0020587"/>
    </features>
 
 </product>